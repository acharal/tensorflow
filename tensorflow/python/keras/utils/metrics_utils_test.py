# Copyright 2018 The TensorFlow Authors. All Rights Reserved.
#
# Licensed under the Apache License, Version 2.0 (the "License");
# you may not use this file except in compliance with the License.
# You may obtain a copy of the License at
#
#     http://www.apache.org/licenses/LICENSE-2.0
#
# Unless required by applicable law or agreed to in writing, software
# distributed under the License is distributed on an "AS IS" BASIS,
# WITHOUT WARRANTIES OR CONDITIONS OF ANY KIND, either express or implied.
# See the License for the specific language governing permissions and
# limitations under the License.
# ==============================================================================
"""Tests for metrics_utils."""

from __future__ import absolute_import
from __future__ import division
from __future__ import print_function

import numpy as np
from absl.testing import parameterized

from tensorflow.python.framework import constant_op
from tensorflow.python.framework import dtypes
from tensorflow.python.framework import test_util
from tensorflow.python.keras import combinations
from tensorflow.python.keras.utils import metrics_utils
from tensorflow.python.ops import script_ops
from tensorflow.python.ops.ragged import ragged_factory_ops
from tensorflow.python.ops.ragged import ragged_tensor
from tensorflow.python.platform import googletest
from tensorflow.python.platform import test
from tensorflow.python.keras import metrics
from tensorflow.python.ops import init_ops


@combinations.generate(combinations.combine(mode=['graph', 'eager']))
class RaggedSizeOpTest(test_util.TensorFlowTestCase, parameterized.TestCase):

  @parameterized.parameters([
      {
          'x_list': [1],
          'y_list': [2]
      },
      {
          'x_list': [1, 2],
          'y_list': [2, 3]
      },
      {
          'x_list': [1, 2, 4],
          'y_list': [2, 3, 5]
      },
      {
          'x_list': [[1, 2], [3, 4]],
          'y_list': [[2, 3], [5, 6]]
      },
  ])
  def test_passing_dense_tensors(self, x_list, y_list):
    x = constant_op.constant(x_list)
    y = constant_op.constant(y_list)
    [x,
     y], _ = metrics_utils.ragged_assert_compatible_and_get_flat_values([x, y])
    x.shape.assert_is_compatible_with(y.shape)

  @parameterized.parameters([
      {
          'x_list': [1],
      },
      {
          'x_list': [1, 2],
      },
      {
          'x_list': [1, 2, 4],
      },
      {
          'x_list': [[1, 2], [3, 4]],
      },
  ])
  def test_passing_one_dense_tensor(self, x_list):
    x = constant_op.constant(x_list)
    [x], _ = metrics_utils.ragged_assert_compatible_and_get_flat_values([x])

  @parameterized.parameters([
      {
          'x_list': [1],
          'y_list': [2]
      },
      {
          'x_list': [1, 2],
          'y_list': [2, 3]
      },
      {
          'x_list': [1, 2, 4],
          'y_list': [2, 3, 5]
      },
      {
          'x_list': [[1, 2], [3, 4]],
          'y_list': [[2, 3], [5, 6]]
      },
      {
          'x_list': [[1, 2], [3, 4], [1]],
          'y_list': [[2, 3], [5, 6], [3]]
      },
      {
          'x_list': [[1, 2], [], [1]],
          'y_list': [[2, 3], [], [3]]
      },
  ])
  def test_passing_both_ragged(self, x_list, y_list):
    x = ragged_factory_ops.constant(x_list)
    y = ragged_factory_ops.constant(y_list)
    [x,
     y], _ = metrics_utils.ragged_assert_compatible_and_get_flat_values([x, y])
    x.shape.assert_is_compatible_with(y.shape)

  @parameterized.parameters([
      {
          'x_list': [1],
      },
      {
          'x_list': [1, 2],
      },
      {
          'x_list': [1, 2, 4],
      },
      {
          'x_list': [[1, 2], [3, 4]],
      },
      {
          'x_list': [[1, 2], [3, 4], [1]],
      },
      {
          'x_list': [[1, 2], [], [1]],
      },
  ])
  def test_passing_one_ragged(self, x_list):
    x = ragged_factory_ops.constant(x_list)
    [x], _ = metrics_utils.ragged_assert_compatible_and_get_flat_values([x])

  @parameterized.parameters([
      {
          'x_list': [1],
          'y_list': [2],
          'mask_list': [0]
      },
      {
          'x_list': [1, 2],
          'y_list': [2, 3],
          'mask_list': [0, 1]
      },
      {
          'x_list': [1, 2, 4],
          'y_list': [2, 3, 5],
          'mask_list': [1, 1, 1]
      },
      {
          'x_list': [[1, 2], [3, 4]],
          'y_list': [[2, 3], [5, 6]],
          'mask_list': [[1, 1], [0, 1]]
      },
      {
          'x_list': [[1, 2], [3, 4], [1]],
          'y_list': [[2, 3], [5, 6], [3]],
          'mask_list': [[1, 1], [0, 0], [1]]
      },
      {
          'x_list': [[1, 2], [], [1]],
          'y_list': [[2, 3], [], [3]],
          'mask_list': [[1, 1], [], [0]]
      },
  ])
  def test_passing_both_ragged_with_mask(self, x_list, y_list, mask_list):
    x = ragged_factory_ops.constant(x_list)
    y = ragged_factory_ops.constant(y_list)
    mask = ragged_factory_ops.constant(mask_list)
    [x, y], mask = \
        metrics_utils.ragged_assert_compatible_and_get_flat_values([x, y], mask)
    x.shape.assert_is_compatible_with(y.shape)
    y.shape.assert_is_compatible_with(mask.shape)

  @parameterized.parameters([
      {
          'x_list': [1],
          'mask_list': [0]
      },
      {
          'x_list': [1, 2],
          'mask_list': [0, 1]
      },
      {
          'x_list': [1, 2, 4],
          'mask_list': [1, 1, 1]
      },
      {
          'x_list': [[1, 2], [3, 4]],
          'mask_list': [[1, 1], [0, 1]]
      },
      {
          'x_list': [[1, 2], [3, 4], [1]],
          'mask_list': [[1, 1], [0, 0], [1]]
      },
      {
          'x_list': [[1, 2], [], [1]],
          'mask_list': [[1, 1], [], [0]]
      },
  ])
  def test_passing_one_ragged_with_mask(self, x_list, mask_list):
    x = ragged_factory_ops.constant(x_list)
    mask = ragged_factory_ops.constant(mask_list)
    [x], mask = \
        metrics_utils.ragged_assert_compatible_and_get_flat_values([x], mask)
    x.shape.assert_is_compatible_with(mask.shape)

  @parameterized.parameters([
      {
          'x_list': [[[1, 3]]],
          'y_list': [[2, 3]]
      },
  ])
  def test_failing_different_ragged_and_dense_ranks(self, x_list, y_list):
    x = ragged_factory_ops.constant(x_list)
    y = ragged_factory_ops.constant(y_list)
    with self.assertRaises(ValueError):  # pylint: disable=g-error-prone-assert-raises
      [x, y
      ], _ = metrics_utils.ragged_assert_compatible_and_get_flat_values([x, y])

  @parameterized.parameters([
      {
          'x_list': [[[1, 3]]],
          'y_list': [[[2, 3]]],
          'mask_list': [[0, 1]]
      },
  ])
  def test_failing_different_mask_ranks(self, x_list, y_list, mask_list):
    x = ragged_factory_ops.constant(x_list)
    y = ragged_factory_ops.constant(y_list)
    mask = ragged_factory_ops.constant(mask_list)
    with self.assertRaises(ValueError):  # pylint: disable=g-error-prone-assert-raises
      [x, y
      ], _ = metrics_utils.ragged_assert_compatible_and_get_flat_values([x, y],
                                                                        mask)

  # we do not support such cases that ragged_ranks are different but overall
  # dimension shapes and sizes are identical due to adding too much performance
  # overheads to the overall use cases.
  def test_failing_different_ragged_ranks(self):
    dt = constant_op.constant([[[1, 2]]])
    # adding a ragged dimension
    x = ragged_tensor.RaggedTensor.from_row_splits(dt, row_splits=[0, 1])
    y = ragged_factory_ops.constant([[[[1, 2]]]])
    with self.assertRaises(ValueError):  # pylint: disable=g-error-prone-assert-raises
      [x, y], _ = \
          metrics_utils.ragged_assert_compatible_and_get_flat_values([x, y])


<<<<<<< HEAD
class test_update_confusion_matrix_variables(test.TestCase):
  def _get_test_data(self):
    variables_to_update = {
      metrics_utils.ConfusionMatrix.TRUE_POSITIVES: metrics.TruePositives().add_weight('accumulator', shape=(1,),
        initializer=init_ops.zeros_initializer)
      }
    metrics.TruePositives
    y_true = np.array([[[1, 0], [0, 1]],
                       [[0, 1], [1, 1]]])
    y_pred = np.array([[[1, 1], [0, 1]],
                       [[0, 0], [1, 1]]])
    sample_weights = np.array([[1, 0],
                               [1, 0]])
    return variables_to_update, y_true, y_pred, sample_weights

  def test_sample_weights_slicing(self):
    variables_to_update, y_true, y_pred, sample_weights = self._get_test_data()
    metrics_utils.update_confusion_matrix_variables(variables_to_update, y_true, y_pred, thresholds=[0.5], class_id=0,
      sample_weight=sample_weights)
    self.assertAlmostEqual(variables_to_update[metrics_utils.ConfusionMatrix.TRUE_POSITIVES].numpy(), 1.0)
=======
@combinations.generate(combinations.combine(mode=['graph', 'eager']))
class FilterTopKTest(test_util.TensorFlowTestCase, parameterized.TestCase):

  def test_one_dimensional(self):
    x = constant_op.constant([.3, .1, .2, -.5, 42.])
    top_1 = self.evaluate(metrics_utils._filter_top_k(x=x, k=1))
    top_2 = self.evaluate(metrics_utils._filter_top_k(x=x, k=2))
    top_3 = self.evaluate(metrics_utils._filter_top_k(x=x, k=3))

    self.assertAllClose(top_1, [
        metrics_utils.NEG_INF, metrics_utils.NEG_INF, metrics_utils.NEG_INF,
        metrics_utils.NEG_INF, 42.
    ])
    self.assertAllClose(top_2, [
        .3, metrics_utils.NEG_INF, metrics_utils.NEG_INF, metrics_utils.NEG_INF,
        42.
    ])
    self.assertAllClose(
        top_3, [.3, metrics_utils.NEG_INF, .2, metrics_utils.NEG_INF, 42.])

  def test_three_dimensional(self):
    x = constant_op.constant([[[.3, .1, .2], [-.3, -.2, -.1]],
                              [[5., .2, 42.], [-.3, -.6, -.99]]])
    top_2 = self.evaluate(metrics_utils._filter_top_k(x=x, k=2))

    self.assertAllClose(
        top_2,
        [[[.3, metrics_utils.NEG_INF, .2], [metrics_utils.NEG_INF, -.2, -.1]],
         [[5., metrics_utils.NEG_INF, 42.], [-.3, -.6, metrics_utils.NEG_INF]]])

  def test_handles_dynamic_shapes(self):
    # See b/150281686.  # GOOGLE_INTERNAL

    def _identity(x):
      return x

    def _filter_top_k(x):
      # This loses the static shape.
      x = script_ops.py_func_common(_identity, (x,), dtypes.float32)

      return metrics_utils._filter_top_k(x=x, k=2)

    x = constant_op.constant([.3, .1, .2, -.5, 42.])
    top_2 = self.evaluate(_filter_top_k(x))
    self.assertAllClose(top_2, [
        .3, metrics_utils.NEG_INF, metrics_utils.NEG_INF, metrics_utils.NEG_INF,
        42.
    ])
>>>>>>> edeb4693


if __name__ == '__main__':
  googletest.main()<|MERGE_RESOLUTION|>--- conflicted
+++ resolved
@@ -254,28 +254,35 @@
           metrics_utils.ragged_assert_compatible_and_get_flat_values([x, y])
 
 
-<<<<<<< HEAD
-class test_update_confusion_matrix_variables(test.TestCase):
+class TestUpdateConfusionMatrixVariables(test.TestCase):
+
   def _get_test_data(self):
     variables_to_update = {
-      metrics_utils.ConfusionMatrix.TRUE_POSITIVES: metrics.TruePositives().add_weight('accumulator', shape=(1,),
-        initializer=init_ops.zeros_initializer)
-      }
-    metrics.TruePositives
-    y_true = np.array([[[1, 0], [0, 1]],
-                       [[0, 1], [1, 1]]])
-    y_pred = np.array([[[1, 1], [0, 1]],
-                       [[0, 0], [1, 1]]])
-    sample_weights = np.array([[1, 0],
-                               [1, 0]])
+        metrics_utils.ConfusionMatrix.TRUE_POSITIVES:
+            metrics.TruePositives().add_weight(
+                'accumulator',
+                shape=(1,),
+                initializer=init_ops.zeros_initializer)
+    }
+    y_true = np.array([[[1, 0], [0, 1]], [[0, 1], [1, 1]]])
+    y_pred = np.array([[[1, 1], [0, 1]], [[0, 0], [1, 1]]])
+    sample_weights = np.array([[1, 0], [1, 0]])
     return variables_to_update, y_true, y_pred, sample_weights
 
   def test_sample_weights_slicing(self):
     variables_to_update, y_true, y_pred, sample_weights = self._get_test_data()
-    metrics_utils.update_confusion_matrix_variables(variables_to_update, y_true, y_pred, thresholds=[0.5], class_id=0,
-      sample_weight=sample_weights)
-    self.assertAlmostEqual(variables_to_update[metrics_utils.ConfusionMatrix.TRUE_POSITIVES].numpy(), 1.0)
-=======
+    metrics_utils.update_confusion_matrix_variables(
+        variables_to_update,
+        y_true,
+        y_pred,
+        thresholds=[0.5],
+        class_id=0,
+        sample_weight=sample_weights)
+    self.assertAlmostEqual(
+        variables_to_update[
+            metrics_utils.ConfusionMatrix.TRUE_POSITIVES].numpy(), 1.0)
+
+
 @combinations.generate(combinations.combine(mode=['graph', 'eager']))
 class FilterTopKTest(test_util.TensorFlowTestCase, parameterized.TestCase):
 
@@ -324,7 +331,6 @@
         .3, metrics_utils.NEG_INF, metrics_utils.NEG_INF, metrics_utils.NEG_INF,
         42.
     ])
->>>>>>> edeb4693
 
 
 if __name__ == '__main__':
