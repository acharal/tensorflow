# Copyright 2015 The TensorFlow Authors. All Rights Reserved.
#
# Licensed under the Apache License, Version 2.0 (the "License");
# you may not use this file except in compliance with the License.
# You may obtain a copy of the License at
#
#     http://www.apache.org/licenses/LICENSE-2.0
#
# Unless required by applicable law or agreed to in writing, software
# distributed under the License is distributed on an "AS IS" BASIS,
# WITHOUT WARRANTIES OR CONDITIONS OF ANY KIND, either express or implied.
# See the License for the specific language governing permissions and
# limitations under the License.
# =============================================================================

# pylint: disable=unused-import,g-bad-import-order
"""Contains layer utilies for input validation and format conversion.
"""
from __future__ import absolute_import
from __future__ import division
from __future__ import print_function

from tensorflow.python.eager import context
from tensorflow.python.ops import variables
from tensorflow.python.ops import control_flow_ops
from tensorflow.python.framework import ops
from tensorflow.python.framework import tensor_util
from tensorflow.python.util import nest


def convert_data_format(data_format, ndim):
  if data_format == 'channels_last':
    if ndim == 3:
      return 'NWC'
    elif ndim == 4:
      return 'NHWC'
    elif ndim == 5:
      return 'NDHWC'
    else:
      raise ValueError('Input rank not supported:', ndim)
  elif data_format == 'channels_first':
    if ndim == 3:
      return 'NCW'
    elif ndim == 4:
      return 'NCHW'
    elif ndim == 5:
      return 'NCDHW'
    else:
      raise ValueError('Input rank not supported:', ndim)
  else:
    raise ValueError('Invalid data_format:', data_format)


def normalize_tuple(value, n, name):
  """Transforms a single integer or iterable of integers into an integer tuple.

  Arguments:
    value: The value to validate and convert. Could an int, or any iterable
      of ints.
    n: The size of the tuple to be returned.
    name: The name of the argument being validated, e.g. "strides" or
      "kernel_size". This is only used to format error messages.

  Returns:
    A tuple of n integers.

  Raises:
    ValueError: If something else than an int/long or iterable thereof was
      passed.
  """
  if isinstance(value, int):
    return (value,) * n
  else:
    try:
      value_tuple = tuple(value)
    except TypeError:
      raise ValueError('The `' + name + '` argument must be a tuple of ' +
                       str(n) + ' integers. Received: ' + str(value))
    if len(value_tuple) != n:
      raise ValueError('The `' + name + '` argument must be a tuple of ' +
                       str(n) + ' integers. Received: ' + str(value))
    for single_value in value_tuple:
      try:
        int(single_value)
      except (ValueError, TypeError):
        raise ValueError('The `' + name + '` argument must be a tuple of ' +
                         str(n) + ' integers. Received: ' + str(value) + ' '
                         'including element ' + str(single_value) + ' of type' +
                         ' ' + str(type(single_value)))
    return value_tuple


def normalize_data_format(value):
  data_format = value.lower()
  if data_format not in {'channels_first', 'channels_last'}:
    raise ValueError('The `data_format` argument must be one of '
                     '"channels_first", "channels_last". Received: ' +
                     str(value))
  return data_format


def normalize_padding(value):
  padding = value.lower()
  if padding not in {'valid', 'same'}:
    raise ValueError('The `padding` argument must be one of "valid", "same". '
                     'Received: ' + str(padding))
  return padding


def conv_output_length(input_length, filter_size, padding, stride, dilation=1):
  """Determines output length of a convolution given input length.

  Arguments:
      input_length: integer.
      filter_size: integer.
      padding: one of "same", "valid", "full".
      stride: integer.
      dilation: dilation rate, integer.

  Returns:
      The output length (integer).
  """
  if input_length is None:
    return None
  assert padding in {'same', 'valid', 'full'}
  dilated_filter_size = filter_size + (filter_size - 1) * (dilation - 1)
  if padding == 'same':
    output_length = input_length
  elif padding == 'valid':
    output_length = input_length - dilated_filter_size + 1
  elif padding == 'full':
    output_length = input_length + dilated_filter_size - 1
  return (output_length + stride - 1) // stride


def conv_input_length(output_length, filter_size, padding, stride):
  """Determines input length of a convolution given output length.

  Arguments:
      output_length: integer.
      filter_size: integer.
      padding: one of "same", "valid", "full".
      stride: integer.

  Returns:
      The input length (integer).
  """
  if output_length is None:
    return None
  assert padding in {'same', 'valid', 'full'}
  if padding == 'same':
    pad = filter_size // 2
  elif padding == 'valid':
    pad = 0
  elif padding == 'full':
    pad = filter_size - 1
  return (output_length - 1) * stride - 2 * pad + filter_size


def deconv_output_length(input_length, filter_size, padding, stride):
  """Determines output length of a transposed convolution given input length.

  Arguments:
      input_length: integer.
      filter_size: integer.
      padding: one of "same", "valid", "full".
      stride: integer.

  Returns:
      The output length (integer).
  """
  if input_length is None:
    return None
  input_length *= stride
  if padding == 'valid':
    input_length += max(filter_size - stride, 0)
  elif padding == 'full':
    input_length -= (stride + filter_size - 2)
  return input_length


def smart_cond(pred, true_fn=None, false_fn=None, name=None):
  """Return either `true_fn()` if predicate `pred` is true else `false_fn()`.

  If `pred` is a bool or has a constant value, we return either `true_fn()`
  or `false_fn()`, otherwise we use `tf.cond` to dynamically route to both.

  Arguments:
    pred: A scalar determining whether to return the result of `true_fn` or
      `false_fn`.
    true_fn: The callable to be performed if pred is true.
    false_fn: The callable to be performed if pred is false.
    name: Optional name prefix when using `tf.cond`.

  Returns:
    Tensors returned by the call to either `true_fn` or `false_fn`.

  Raises:
    TypeError: If `true_fn` or `false_fn` is not callable.
  """
  if isinstance(pred, variables.Variable):
<<<<<<< HEAD
    return control_flow_ops.cond(pred, true_fn=true_fn, false_fn=false_fn,
                                 name=name)
  return control_flow_ops.smart_cond(pred, true_fn=true_fn,
                                     false_fn=false_fn, name=name)
=======
    return control_flow_ops.cond(
        pred, true_fn=true_fn, false_fn=false_fn, name=name)
  return control_flow_ops.smart_cond(
      pred, true_fn=true_fn, false_fn=false_fn, name=name)
>>>>>>> cef83646


def constant_value(pred):
  """Return the bool value for `pred`, or None if `pred` had a dynamic value.

    Arguments:
      pred: A scalar, either a Python bool or a TensorFlow boolean variable
        or tensor, or the Python integer 1 or 0.

    Returns:
      True or False if `pred` has a constant boolean value, None otherwise.

    Raises:
      TypeError: If `pred` is not a Variable, Tensor or bool, or Python
        interger 1 or 0.
    """
  # Allow integer booleans.
  if isinstance(pred, int):
    if pred == 1:
      pred = True
    elif pred == 0:
      pred = False
<<<<<<< HEAD
  
=======

>>>>>>> cef83646
  if isinstance(pred, variables.Variable):
    return None
  return control_flow_ops.smart_constant_value(pred)


def object_list_uid(object_list):
  """Creates a single string from object ids."""
  object_list = nest.flatten(object_list)
  return ', '.join([str(abs(id(x))) for x in object_list])


def static_shape(x):
  """Get the static shape of a Tensor, or None if it is unavailable."""
  if x is None:
    return None
  try:
    return tuple(x.get_shape().as_list())
  except ValueError:
    return None


def get_reachable_from_inputs(inputs, targets=None):
  """Returns the set of tensors reachable from `inputs`.

  Stops if all targets have been found (target is optional).

  Only valid in Symbolic mode, not Eager mode.

  Args:
    inputs: List of tensors.
    targets: List of tensors.

  Returns:
    A set of tensors reachable from the inputs (includes the inputs themselves).
  """
  reachable = set(inputs)
  if targets:
    targets = set(targets)
  queue = inputs[:]

  while queue:
    x = queue.pop()
    outputs = []
    try:
      consumers = x.consumers()
    except AttributeError:
      # Case where x is a variable type
      consumers = [x.op]
    for z in consumers:
      consumer_outputs = z.outputs
      if consumer_outputs:  # May be None
        outputs += consumer_outputs

    for y in outputs:
      if y not in reachable:
        reachable.add(y)
        queue.insert(0, y)

    if targets and targets.issubset(reachable):
      return reachable
  return reachable<|MERGE_RESOLUTION|>--- conflicted
+++ resolved
@@ -199,17 +199,10 @@
     TypeError: If `true_fn` or `false_fn` is not callable.
   """
   if isinstance(pred, variables.Variable):
-<<<<<<< HEAD
-    return control_flow_ops.cond(pred, true_fn=true_fn, false_fn=false_fn,
-                                 name=name)
-  return control_flow_ops.smart_cond(pred, true_fn=true_fn,
-                                     false_fn=false_fn, name=name)
-=======
     return control_flow_ops.cond(
         pred, true_fn=true_fn, false_fn=false_fn, name=name)
   return control_flow_ops.smart_cond(
       pred, true_fn=true_fn, false_fn=false_fn, name=name)
->>>>>>> cef83646
 
 
 def constant_value(pred):
@@ -232,11 +225,7 @@
       pred = True
     elif pred == 0:
       pred = False
-<<<<<<< HEAD
-  
-=======
-
->>>>>>> cef83646
+
   if isinstance(pred, variables.Variable):
     return None
   return control_flow_ops.smart_constant_value(pred)
