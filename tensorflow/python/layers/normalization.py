--- conflicted
+++ resolved
@@ -20,13 +20,9 @@
 from __future__ import division
 from __future__ import print_function
 
-<<<<<<< HEAD
-import os
-=======
 import six
 from six.moves import xrange  # pylint: disable=redefined-builtin
 import numpy as np
->>>>>>> e6b01176
 
 from tensorflow.python.eager import context
 from tensorflow.python.framework import constant_op
