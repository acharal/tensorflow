# Description:
# Op kernel implementations for TensorFlow.
#
# Note: Any test that uses GPU support and which we would like to
# benchmark should be linked statically so that it can be executed
# from a py_binary or cuda_py_test test logger.  For such a test,
# append "_gpu" to the test name to invoke the GPU benchmarks.  Example:
#
#   # for CPU tests
#   $ bazel test --config opt //third_party/tensorflow/core/kernels:my_op_test
#   # for GPU benchmarks
#   $ bazel run --config opt --config=cuda //third_party/tensorflow/core/kernels:my_op_test_gpu -- --benchmarks=..
#
package(default_visibility = ["//visibility:public"])

licenses(["notice"])  # Apache 2.0

package_group(
    name = "friends",
    packages = [
        "//learning/brain/contrib/...",
        "//learning/brain/research/sparse_matrix/...",
        "//learning/faster_training/...",
        "//tensorflow/...",
    ],
)

load(
    "//tensorflow:tensorflow.bzl",
    "if_android",
    "tf_cc_test",
    "tf_cc_tests",
    "tf_cc_binary",
    "tf_copts",
    "tf_cuda_library",
    "tf_opts_nortti_if_android",
    "tf_kernel_library",
    "tf_mkl_kernel_library",
    "cc_header_only_library",
    "if_not_windows",
    "if_override_eigen_strong_inline",
)
load("@local_config_sycl//sycl:build_defs.bzl", "if_sycl")
load("//tensorflow:tensorflow.bzl", "tf_cuda_cc_test")
load("//tensorflow:tensorflow.bzl", "tf_cuda_cc_tests")
load(
    "//tensorflow/core:platform/default/build_config.bzl",
    "tf_proto_library",
    "tf_kernel_tests_linkstatic",
)
load(
    "//third_party/mkl:build_defs.bzl",
    "if_mkl",
)
load("@local_config_cuda//cuda:build_defs.bzl", "if_cuda")

config_setting(
    # Add "--define tensorflow_xsmm=1" to your build command to use libxsmm for
    # convolutions (and possibly more in the future). You will also need
    # appropriate -mavx*, as required by specific op you use.
    name = "xsmm",
    values = {
        "define": "tensorflow_xsmm=1",
    },
)

config_setting(
    # Add "--define tensorflow_xsmm_backward=1" to your build command to use
    # libxsmm for backward convolutions (and possibly more in the future). You
    # will also need appropriate -mavx*, as required by specific op you use.
    name = "xsmm_backward",
    values = {
        "define": "tensorflow_xsmm_backward=1",
    },
)

# Public support libraries ----------------------------------------------------

cc_library(
    name = "assign_op",
    hdrs = ["assign_op.h"],
    deps = [
        "//tensorflow/core:framework",
        "//third_party/eigen3",
    ],
)

tf_kernel_library(
    name = "strided_slice_op",
    srcs = [
        "strided_slice_op.cc",
        "strided_slice_op_inst_0.cc",
        "strided_slice_op_inst_1.cc",
        "strided_slice_op_inst_2.cc",
        "strided_slice_op_inst_3.cc",
        "strided_slice_op_inst_4.cc",
        "strided_slice_op_inst_5.cc",
        "strided_slice_op_inst_6.cc",
        "strided_slice_op_inst_7.cc",
    ],
    hdrs = [
        "slice_op.h",
        "strided_slice_op.h",
        "strided_slice_op_impl.h",
    ],
    gpu_srcs = [
        "slice_op.h",
        "strided_slice_op.h",
        "strided_slice_op_impl.h",
        "strided_slice_op_gpu.cu.cc",
    ],
    deps = [
        ":bounds_check",
        ":dense_update_functor",
        ":ops_util",
        ":variable_ops",
        "//tensorflow/core:framework",
        "//tensorflow/core:lib",
        "//third_party/eigen3",
    ],
)

tf_kernel_library(
    name = "concat_lib",
    srcs = [
        "concat_lib_cpu.cc",
        "concat_lib_gpu.cc",
    ],
    hdrs = [
        "concat_lib.h",
        "concat_lib_cpu.h",
    ],
    gpu_srcs = [
        "concat_lib_gpu_impl.cu.cc",
        "concat_lib.h",
        "cuda_device_array.h",
        "cuda_device_array_gpu.h",
    ],
    deps = [
        ":bounds_check",
        "//tensorflow/core:framework",
        "//third_party/eigen3",
    ],
    alwayslink = 0,
)

cc_library(
    name = "concat_lib_hdrs",
    hdrs = [
        "concat_lib.h",
        "concat_lib_cpu.h",
    ],
    deps = ["//third_party/eigen3"],
)

cc_library(
    name = "conv_2d",
    hdrs = ["conv_2d.h"],
    deps = [
        ":eigen_helpers",
        ":gpu_util_hdrs",
        "//tensorflow/core:framework",
        "//third_party/eigen3",
    ],
)

cc_library(
    name = "conv_2d_hdrs",
    hdrs = ["conv_2d.h"],
    deps = [
        ":eigen_helpers",
        "//third_party/eigen3",
    ],
)

tf_kernel_library(
    name = "extract_image_patches_op",
    prefix = "extract_image_patches_op",
    deps = [
        ":bounds_check",
        ":eigen_helpers",
        ":ops_util",
        "//tensorflow/core:framework",
        "//tensorflow/core:lib",
        "//third_party/eigen3",
    ],
)

cc_library(
    name = "conv_3d",
    hdrs = ["conv_3d.h"],
    deps = [
        ":eigen_helpers",
        "//tensorflow/core:framework",
    ],
)

tf_kernel_library(
    name = "fill_functor",
    prefix = "fill_functor",
    deps = [
        "//tensorflow/core:framework",
        "//third_party/eigen3",
    ],
)

cc_library(
    name = "initializable_lookup_table",
    srcs = ["initializable_lookup_table.cc"],
    hdrs = ["initializable_lookup_table.h"],
    deps = [
        "//tensorflow/core:framework",
        "//tensorflow/core:lib",
    ],
)

cc_library(
    name = "lookup_util",
    srcs = ["lookup_util.cc"],
    hdrs = ["lookup_util.h"],
    deps = [
        ":initializable_lookup_table",
        "//tensorflow/core:framework",
        "//tensorflow/core:lib",
        "//tensorflow/core:lib_internal",
    ],
)

tf_cuda_library(
    name = "ops_testutil",
    testonly = 1,
    srcs = ["ops_testutil.cc"],
    hdrs = ["ops_testutil.h"],
    cuda_deps = [
        "//tensorflow/core:gpu_lib",
        "//tensorflow/core:gpu_runtime",
    ],
    deps = [
        "//tensorflow/core:core_cpu",
        "//tensorflow/core:core_cpu_internal",
        "//tensorflow/core:framework",
        "//tensorflow/core:lib",
        "//tensorflow/core:lib_internal",
        "//tensorflow/core:protos_all_cc",
        "//tensorflow/core:tensor_testutil",
        "//tensorflow/core:test",
    ],
)

cc_library(
    name = "ops_util",
    srcs = ["ops_util.cc"],
    hdrs = ["ops_util.h"],
    copts = if_not_windows(["-Wno-sign-compare"]),
    deps = [
        "//tensorflow/core:framework",
        "//tensorflow/core:lib",
        "//tensorflow/core:protos_all_cc",
        "//third_party/eigen3",
    ],
)

cc_library(
    name = "ops_util_hdrs",
    hdrs = ["ops_util.h"],
    deps = ["//third_party/eigen3"],
)

cc_library(
    name = "conv_ops_gpu_hdrs",
    hdrs = ["conv_ops_gpu.h"],
)

cc_library(
    name = "gpu_util_hdrs",
    hdrs = ["gpu_utils.h"],
)

tf_cc_test(
    name = "ops_util_test",
    size = "small",
    srcs = ["ops_util_test.cc"],
    deps = [
        ":ops_util",
        "//tensorflow/core:framework",
        "//tensorflow/core:test",
        "//tensorflow/core:test_main",
        "//third_party/eigen3",
    ],
)

cc_library(
    name = "reshape_util",
    srcs = ["reshape_util.cc"],
    hdrs = ["reshape_util.h"],
    deps = [
        "//tensorflow/core:framework",
        "//tensorflow/core:lib",
        "//tensorflow/core:protos_all_cc",
    ],
)

tf_cc_test(
    name = "variable_ops_test",
    size = "small",
    srcs = ["variable_ops_test.cc"],
    deps = [
        "//tensorflow/core:all_kernels",
        "//tensorflow/core:core_cpu",
        "//tensorflow/core:direct_session_internal",
        "//tensorflow/core:framework",
        "//tensorflow/core:lib",
        "//tensorflow/core:test",
        "//tensorflow/core:test_main",
    ],
)

tf_kernel_library(
    name = "stage_op",
    srcs = ["stage_op.cc"],
    deps = [
        "//tensorflow/core:framework",
        "//tensorflow/core:lib",
    ],
)

tf_kernel_library(
    name = "map_stage_op",
    srcs = ["map_stage_op.cc"],
    deps = [
        "//tensorflow/core:framework",
        "//tensorflow/core:lib",
    ],
)

cc_library(
    name = "queue_base",
    srcs = ["queue_base.cc"],
    hdrs = ["queue_base.h"],
    deps = [
        ":batch_util",
        "//tensorflow/core:framework",
        "//tensorflow/core:lib",
        "//tensorflow/core:protos_all_cc",
    ],
)

cc_library(
    name = "queue_op",
    hdrs = ["queue_op.h"],
    deps = [
        ":queue_base",
        "//tensorflow/core:framework",
        "//tensorflow/core:lib",
    ],
)

cc_library(
    name = "priority_queue",
    srcs = ["priority_queue.cc"],
    hdrs = ["priority_queue.h"],
    deps = [
        ":batch_util",
        ":queue_base",
        ":typed_queue",
        "//tensorflow/core:framework",
        "//tensorflow/core:lib",
        "//tensorflow/core:protos_all_cc",
    ],
)

cc_library(
    name = "batch_kernels",
    srcs = ["batch_kernels.cc"],
    deps = [
        "//tensorflow/core:batch_ops_op_lib",
        "//tensorflow/core:framework_headers_lib",
        "//tensorflow/core:protos_all_cc",
        "//tensorflow/core/kernels:concat_lib_hdrs",
        "//tensorflow/core/kernels:ops_util_hdrs",
        "//tensorflow/core/kernels:split_lib_hdrs",
        "//tensorflow/core/kernels/batching_util:periodic_function_dynamic",
        "//tensorflow/core/kernels/batching_util:shared_batch_scheduler_hdrs",
    ],
    alwayslink = 1,
)

tf_kernel_library(
    name = "record_input_op",
    srcs = [
        "record_input_op.cc",
        "record_yielder.cc",
        "record_yielder.h",
    ],
    deps = [
        "//tensorflow/core:framework",
        "//tensorflow/core:lib",
    ],
)

cc_library(
    name = "save_restore_tensor",
    srcs = ["save_restore_tensor.cc"],
    hdrs = ["save_restore_tensor.h"],
    copts = if_not_windows(["-Wno-sign-compare"]),
    deps = [
        ":bounds_check",
        "//tensorflow/core:framework",
        "//tensorflow/core:lib",
        "//tensorflow/core/util/tensor_bundle",
    ],
)

tf_kernel_library(
    name = "split_lib",
    srcs = ["split_lib_cpu.cc"],
    hdrs = ["split_lib.h"],
    gpu_srcs = [
        "split_lib_gpu.cu.cc",
        "split_lib.h",
    ],
    deps = [
        ":cuda_device_array",
        "//tensorflow/core:framework",
        "//third_party/eigen3",
    ],
    alwayslink = 0,
)

cc_library(
    name = "split_lib_hdrs",
    hdrs = [
        "split_lib.h",
    ],
    deps = [
        "//tensorflow/core:framework_lite",
        "//third_party/eigen3",
    ],
)

cc_library(
    name = "typed_queue",
    hdrs = ["typed_queue.h"],
    deps = [
        ":queue_base",
        "//tensorflow/core:framework",
    ],
)

cc_library(
    name = "training_op_helpers",
    srcs = ["training_op_helpers.cc"],
    hdrs = ["training_op_helpers.h"],
    visibility = [":friends"],
    deps = [
        ":dense_update_functor",
        ":variable_ops",
        "//tensorflow/core:framework",
        "//tensorflow/core:lib",
    ],
)

cc_library(
    name = "bounds_check",
    hdrs = ["bounds_check.h"],
    visibility = [":friends"],
    deps = [
        "//tensorflow/core:framework_lite",
        "//third_party/eigen3",
    ],
)

cc_library(
    name = "warn_about_ints",
    srcs = ["warn_about_ints.cc"],
    hdrs = ["warn_about_ints.h"],
    deps = [
        "//tensorflow/core:framework",
        "//tensorflow/core:protos_all_cc",
    ],
)

# Private support libraries ---------------------------------------------------

cc_header_only_library(
    name = "bounds_check_lib",
    deps = [":bounds_check"],
)

cc_library(
    name = "cuda_device_array",
    hdrs = [
        "cuda_device_array.h",
        "cuda_device_array_gpu.h",
    ],
    visibility = ["//tensorflow:__subpackages__"],
    deps = [
        "//tensorflow/core:framework",
        "//tensorflow/core:gpu_headers_lib",
        "//tensorflow/core:lib",
    ],
)

cc_library(
    name = "eigen_helpers",
    hdrs = [
        "eigen_activations.h",
        "eigen_attention.h",
        "eigen_backward_cuboid_convolutions.h",
        "eigen_backward_spatial_convolutions.h",
        "eigen_cuboid_convolution.h",
        "eigen_pooling.h",
        "eigen_softmax.h",
        "eigen_spatial_convolutions.h",
        "eigen_volume_patch.h",
    ],
    deps = [
        "//third_party/eigen3",
    ],
)

cc_library(
    name = "image_resizer_state",
    hdrs = ["image_resizer_state.h"],
    visibility = ["//visibility:private"],
    deps = [
        ":bounds_check",
        "//tensorflow/core:framework",
        "//tensorflow/core:lib",
        "//third_party/eigen3",
    ],
)

cc_header_only_library(
    name = "image_resizer_state_lib",
    deps = [":image_resizer_state"],
)

# OpKernel libraries ----------------------------------------------------------

ARRAY_DEPS = [
    ":bounds_check",
    ":concat_lib",
    ":fill_functor",
    ":gather_functor",
    ":ops_util",
    ":transpose_functor",
    "//tensorflow/core:array_grad",
    "//tensorflow/core:array_ops_op_lib",
    "//tensorflow/core:core_cpu",
    "//tensorflow/core:framework",
    "//tensorflow/core:lib",
    "//tensorflow/core:lib_internal",
    "//tensorflow/core:proto_text",
    "//tensorflow/core:protos_all_cc",
    "//third_party/eigen3",
] + if_sycl(["//tensorflow/core:sycl_runtime"])

cc_library(
    name = "array_not_windows",
    deps = [
        ":immutable_constant_op",
    ],
)

tf_kernel_library(
    name = "immutable_constant_op",
    prefix = "immutable_constant_op",
    deps = ARRAY_DEPS,
)

tf_kernel_library(
    name = "set_kernels",
    prefix = "set_kernels",
    deps = [
        "//tensorflow/core:framework_headers_lib",
        "//tensorflow/core:lib",
        "//tensorflow/core:set_ops_op_lib",
        "//third_party/eigen3",
    ],
)

tf_kernel_library(
    name = "debug_ops",
    prefix = "debug_ops",
    deps = ARRAY_DEPS + [
        "//tensorflow/core:gpu_runtime",
        "//tensorflow/core/debug:debug_io_utils",
    ],
)

cc_library(
    name = "array",
    deps = [
        ":batch_space_ops",
        ":bcast_ops",
        ":bitcast_op",
        ":concat_op",
        ":constant_op",
        ":depth_space_ops",
        ":diag_op",
        ":edit_distance_op",
        ":extract_image_patches_op",
        ":gather_nd_op",
        ":gather_op",
        ":guarantee_const_op",
        ":identity_n_op",
        ":identity_op",
        ":inplace_ops",
        ":listdiff_op",
        ":matrix_band_part_op",
        ":matrix_diag_op",
        ":matrix_set_diag_op",
        ":mirror_pad_op",
        ":one_hot_op",
        ":pack_op",
        ":pad_op",
        ":quantize_and_dequantize_op",
        ":reshape_op",
        ":reverse_op",
        ":reverse_sequence_op",
        ":shape_ops",
        ":slice_op",
        ":snapshot_op",
        ":split_op",
        ":split_v_op",
        ":strided_slice_op",
        ":tile_ops",
        ":transpose_op",
        ":unique_op",
        ":unpack_op",
        ":where_op",
    ],
)

tf_kernel_library(
    name = "bcast_ops",
    prefix = "bcast_ops",
    deps = ARRAY_DEPS,
)

tf_kernel_library(
    name = "bitcast_op",
    prefix = "bitcast_op",
    deps = ARRAY_DEPS,
)

tf_kernel_library(
    name = "concat_op",
    prefix = "concat_op",
    deps = ARRAY_DEPS,
)

tf_kernel_library(
    name = "guarantee_const_op",
    prefix = "guarantee_const_op",
    deps = ARRAY_DEPS,
)

tf_kernel_library(
    name = "constant_op",
    prefix = "constant_op",
    deps = ARRAY_DEPS,
)

tf_kernel_library(
    name = "diag_op",
    prefix = "diag_op",
    deps = ARRAY_DEPS,
)

tf_kernel_library(
    name = "edit_distance_op",
    prefix = "edit_distance_op",
    deps = ARRAY_DEPS,
)

tf_kernel_library(
    name = "gather_nd_op",
    prefix = "gather_nd_op",
    deps = ARRAY_DEPS,
)

tf_kernel_library(
    name = "gather_op",
    prefix = "gather_op",
    deps = ARRAY_DEPS,
)

tf_kernel_library(
    name = "identity_op",
    prefix = "identity_op",
    deps = ARRAY_DEPS,
)

tf_kernel_library(
    name = "identity_n_op",
    prefix = "identity_n_op",
    deps = ARRAY_DEPS,
)

tf_kernel_library(
    name = "listdiff_op",
    prefix = "listdiff_op",
    deps = ARRAY_DEPS,
)

tf_kernel_library(
    name = "matrix_band_part_op",
    prefix = "matrix_band_part_op",
    deps = if_cuda([
        ":cuda_solvers",
    ]) + ARRAY_DEPS,
)

tf_kernel_library(
    name = "matrix_diag_op",
    prefix = "matrix_diag_op",
    deps = ARRAY_DEPS,
)

tf_kernel_library(
    name = "matrix_set_diag_op",
    prefix = "matrix_set_diag_op",
    deps = ARRAY_DEPS,
)

tf_kernel_library(
    name = "mirror_pad_op",
    prefix = "mirror_pad_op",
    deps = ARRAY_DEPS,
)

tf_kernel_library(
    name = "one_hot_op",
    prefix = "one_hot_op",
    deps = ARRAY_DEPS + ["//tensorflow/core:overflow"],
)

tf_kernel_library(
    name = "pack_op",
    prefix = "pack_op",
    deps = ARRAY_DEPS,
)

tf_kernel_library(
    name = "pad_op",
    prefix = "pad_op",
    deps = ARRAY_DEPS,
)

tf_kernel_library(
    name = "quantize_and_dequantize_op",
    prefix = "quantize_and_dequantize_op",
    deps = ARRAY_DEPS,
)

tf_kernel_library(
    name = "compare_and_bitpack_op",
    srcs = ["compare_and_bitpack_op.cc"],
    hdrs = ["compare_and_bitpack_op.h"],
    gpu_srcs = [
        "compare_and_bitpack_op.h",
        "compare_and_bitpack_op_gpu.cu.cc",
    ],
    deps = ARRAY_DEPS,
)

# TODO(ebrevdo): Add benchmarks once the op is in the autogen array namespace.
# tf_cuda_cc_test(
#     name = "compare_and_bitpack_op_test",
#     srcs = ["compare_and_bitpack_op_test.cc"],
#     deps = [
#         ":array",
#         ":ops_testutil",
#         ":ops_util",
#         "//third_party/eigen3",
#         "//tensorflow/cc:cc_ops",
#         "//tensorflow/cc:cc_ops_internal",
#         "//tensorflow/core:core_cpu",
#         "//tensorflow/core:core_cpu_internal",
#         "//tensorflow/core:framework",
#         "//tensorflow/core:lib",
#         "//tensorflow/core:protos_all_cc",
#         "//tensorflow/core:test",
#         "//tensorflow/core:test_main",
#         "//tensorflow/core:testlib",
#     ],
# )

tf_kernel_library(
    name = "reshape_op",
    prefix = "reshape_op",
    deps = ARRAY_DEPS,
)

tf_kernel_library(
    name = "reverse_op",
    prefix = "reverse_op",
    deps = ARRAY_DEPS,
)

tf_kernel_library(
    name = "reverse_sequence_op",
    prefix = "reverse_sequence_op",
    deps = ARRAY_DEPS,
)

tf_kernel_library(
    name = "shape_ops",
    prefix = "shape_ops",
    deps = ARRAY_DEPS,
)

tf_kernel_library(
    name = "slice_op",
    prefix = "slice_op",
    deps = ARRAY_DEPS + [":strided_slice_op"],
)

tf_kernel_library(
    name = "snapshot_op",
    prefix = "snapshot_op",
    deps = ARRAY_DEPS,
)

tf_kernel_library(
    name = "split_op",
    gpu_srcs = ["cuda_device_array.h"],
    prefix = "split_op",
    deps = ARRAY_DEPS + [":split_lib"],
)

tf_kernel_library(
    name = "split_v_op",
    gpu_srcs = ["cuda_device_array.h"],
    prefix = "split_v_op",
    deps = ARRAY_DEPS + [":split_lib"],
)

tf_kernel_library(
    name = "inplace_ops",
    prefix = "inplace_ops",
    deps = ARRAY_DEPS,
)

tf_kernel_library(
    name = "tile_ops",
    srcs = ["tile_functor_cpu.cc"],
    hdrs = ["tile_functor.h"],
    gpu_srcs = [
        "tile_functor.h",
        "tile_functor_gpu.cu.cc",
    ],
    prefix = "tile_ops",
    textual_hdrs = ["tile_ops_gpu_impl.h"],
    deps = ARRAY_DEPS,
)

tf_kernel_library(
    name = "transpose_op",
    srcs = [
        "transpose_op.cc",
    ] + if_mkl([
        "mkl_transpose_op.cc",
    ]),
    hdrs = ["transpose_op.h"],
    deps = ARRAY_DEPS + if_mkl([
        "//third_party/mkl:intel_binary_blob",
        "@mkl_dnn//:mkl_dnn",
    ]),
)

tf_kernel_library(
    name = "unique_op",
    prefix = "unique_op",
    deps = ARRAY_DEPS,
)

tf_kernel_library(
    name = "unpack_op",
    prefix = "unpack_op",
    deps = ARRAY_DEPS + [":split_lib"],
)

tf_kernel_library(
    name = "where_op",
    srcs = ["where_op.cc"],
    hdrs = ["where_op.h"],
    gpu_srcs = [
        "where_op.h",
        "where_op_gpu.cu.h",
        "where_op_gpu_impl_1.cu.cc",
        "where_op_gpu_impl_2.cu.cc",
        "where_op_gpu_impl_3.cu.cc",
        "where_op_gpu_impl_4.cu.cc",
        "where_op_gpu_impl_5.cu.cc",
    ],
    deps = if_cuda([
        ":cuda_solvers",
        "@cub_archive//:cub",
    ]) + ARRAY_DEPS,
)

tf_cc_test(
    name = "batch_norm_op_test",
    size = "small",
    srcs = ["batch_norm_op_test.cc"],
    deps = [
        ":batch_norm_op",
        ":ops_testutil",
        ":ops_util",
        "//tensorflow/core:core_cpu",
        "//tensorflow/core:framework",
        "//tensorflow/core:lib",
        "//tensorflow/core:protos_all_cc",
        "//tensorflow/core:test",
        "//tensorflow/core:test_main",
        "//tensorflow/core:testlib",
    ],
)

tf_cc_test(
    name = "ops_testutil_test",
    size = "small",
    srcs = ["ops_testutil_test.cc"],
    deps = [
        ":identity_op",
        ":ops_testutil",
        ":ops_util",
        ":variable_ops",
        "//tensorflow/core:core_cpu",
        "//tensorflow/core:framework",
        "//tensorflow/core:lib",
        "//tensorflow/core:protos_all_cc",
        "//tensorflow/core:test",
        "//tensorflow/core:test_main",
        "//tensorflow/core:testlib",
    ],
)

tf_cc_test(
    name = "concat_op_test",
    size = "small",
    srcs = ["concat_op_test.cc"],
    deps = [
        ":concat_op",
        ":ops_testutil",
        ":ops_util",
        "//tensorflow/core:core_cpu",
        "//tensorflow/core:framework",
        "//tensorflow/core:lib",
        "//tensorflow/core:protos_all_cc",
        "//tensorflow/core:test",
        "//tensorflow/core:test_main",
        "//tensorflow/core:testlib",
    ],
)

tf_cuda_cc_test(
    name = "bincount_op_test",
    size = "small",
    srcs = ["bincount_op_test.cc"],
    deps = [
        ":bincount_op",
        ":ops_testutil",
        ":ops_util",
        "//tensorflow/core:core_cpu",
        "//tensorflow/core:framework",
        "//tensorflow/core:lib",
        "//tensorflow/core:math_ops_op_lib",
        "//tensorflow/core:protos_all_cc",
        "//tensorflow/core:test",
        "//tensorflow/core:test_main",
        "//tensorflow/core:testlib",
    ],
)

tf_cuda_cc_test(
    name = "constant_op_test",
    size = "small",
    srcs = ["constant_op_test.cc"],
    deps = [
        ":constant_op",
        ":ops_testutil",
        ":ops_util",
        "//tensorflow/core:core_cpu",
        "//tensorflow/core:framework",
        "//tensorflow/core:lib",
        "//tensorflow/core:protos_all_cc",
        "//tensorflow/core:test",
        "//tensorflow/core:test_main",
        "//tensorflow/core:testlib",
    ],
)

tf_cc_test(
    name = "deep_conv2d_test",
    size = "small",
    srcs = ["deep_conv2d_test.cc"],
    deps = [
        ":conv_ops",
        "//tensorflow/core:test",
        "//tensorflow/core:test_main",
    ],
)

tf_cc_test(
    name = "xsmm_conv2d_test",
    size = "small",
    srcs = select({
        ":xsmm": ["xsmm_conv2d_test.cc"],
        "//conditions:default": [],
    }),
    deps = [
        ":conv_ops",
        ":ops_testutil",
        ":ops_util",
        "//tensorflow/core:core_cpu",
        "//tensorflow/core:framework",
        "//tensorflow/core:lib",
        "//tensorflow/core:protos_all_cc",
        "//tensorflow/core:test",
        "//tensorflow/core:test_main",
        "//tensorflow/core:testlib",
    ] + select({
        ":xsmm": [
            "@libxsmm_archive//:xsmm_avx",
        ],
        "//conditions:default": [],
    }),
)

tf_cc_test(
    name = "conv_ops_test",
    size = "small",
    srcs = ["conv_ops_test.cc"],
    deps = [
        ":conv_ops",
        ":image",
        ":ops_testutil",
        ":ops_util",
        "//tensorflow/cc:cc_ops",
        "//tensorflow/core:core_cpu",
        "//tensorflow/core:framework",
        "//tensorflow/core:framework_internal",
        "//tensorflow/core:lib",
        "//tensorflow/core:protos_all_cc",
        "//tensorflow/core:tensorflow",
        "//tensorflow/core:test",
        "//tensorflow/core:test_main",
        "//tensorflow/core:testlib",
    ],
)

tf_cc_test(
    name = "decode_wav_op_test",
    size = "small",
    srcs = ["decode_wav_op_test.cc"],
    deps = [
        ":decode_wav_op",
        ":ops_testutil",
        ":ops_util",
        "//tensorflow/cc:cc_ops",
        "//tensorflow/cc:client_session",
        "//tensorflow/core:core_cpu",
        "//tensorflow/core:framework",
        "//tensorflow/core:framework_internal",
        "//tensorflow/core:lib",
        "//tensorflow/core:protos_all_cc",
        "//tensorflow/core:tensorflow",
        "//tensorflow/core:test",
        "//tensorflow/core:test_main",
        "//tensorflow/core:testlib",
    ],
)

tf_cc_test(
    name = "encode_wav_op_test",
    size = "small",
    srcs = ["encode_wav_op_test.cc"],
    deps = [
        ":decode_wav_op",
        ":encode_wav_op",
        ":ops_testutil",
        ":ops_util",
        "//tensorflow/cc:cc_ops",
        "//tensorflow/cc:client_session",
        "//tensorflow/core:core_cpu",
        "//tensorflow/core:framework",
        "//tensorflow/core:framework_internal",
        "//tensorflow/core:lib",
        "//tensorflow/core:protos_all_cc",
        "//tensorflow/core:tensorflow",
        "//tensorflow/core:test",
        "//tensorflow/core:test_main",
        "//tensorflow/core:testlib",
    ],
)

tf_cc_test(
    name = "example_parsing_ops_test",
    size = "large",
    srcs = ["example_parsing_ops_test.cc"],
    deps = [
        ":example_parsing_ops",
        ":ops_testutil",
        ":ops_util",
        "//tensorflow/core:core_cpu",
        "//tensorflow/core:framework",
        "//tensorflow/core:lib",
        "//tensorflow/core:protos_all_cc",
        "//tensorflow/core:test",
        "//tensorflow/core:test_main",
        "//tensorflow/core:testlib",
    ],
)

tf_cc_test(
    name = "fake_quant_ops_test",
    size = "small",
    srcs = ["fake_quant_ops_test.cc"],
    deps = [
        ":fake_quant_ops",
        ":ops_testutil",
        ":ops_util",
        "//tensorflow/core:core_cpu",
        "//tensorflow/core:framework",
        "//tensorflow/core:lib",
        "//tensorflow/core:protos_all_cc",
        "//tensorflow/core:test",
        "//tensorflow/core:test_main",
        "//tensorflow/core:testlib",
    ],
)

tf_cc_test(
    name = "fused_batch_norm_op_test",
    size = "small",
    srcs = ["fused_batch_norm_op_test.cc"],
    deps = [
        ":fused_batch_norm_op",
        ":ops_testutil",
        ":ops_util",
        "//tensorflow/core:core_cpu",
        "//tensorflow/core:framework",
        "//tensorflow/core:lib",
        "//tensorflow/core:protos_all_cc",
        "//tensorflow/core:test",
        "//tensorflow/core:test_main",
        "//tensorflow/core:testlib",
    ],
)

tf_kernel_library(
    name = "gather_functor",
    prefix = "gather_functor",
    visibility = [":friends"],
    deps = [
        ":bounds_check",
        "//tensorflow/core:framework",
        "//third_party/eigen3",
    ],
)

# Unlike gather_functor library, this does not include the CUDA code and deps.
cc_library(
    name = "gather_functor_hdr",
    hdrs = ["gather_functor.h"],
)

tf_kernel_library(
    name = "dense_update_functor",
    srcs = ["dense_update_functor.cc"],
    hdrs = ["dense_update_functor.h"],
    gpu_srcs = [
        "dense_update_functor.h",
        "dense_update_functor_gpu.cu.cc",
    ],
    deps = [
        "//tensorflow/core:framework",
        "//tensorflow/core:lib",
        "//third_party/eigen3",
    ],
    alwayslink = 0,
)

tf_cuda_cc_test(
    name = "gather_op_test",
    size = "small",
    srcs = ["gather_op_test.cc"],
    deps = [
        ":gather_op",
        ":ops_testutil",
        ":ops_util",
        "//tensorflow/core:core_cpu",
        "//tensorflow/core:framework",
        "//tensorflow/core:lib",
        "//tensorflow/core:protos_all_cc",
        "//tensorflow/core:test",
        "//tensorflow/core:test_main",
        "//tensorflow/core:testlib",
    ],
)

tf_cuda_cc_test(
    name = "gather_nd_op_test",
    size = "small",
    srcs = ["gather_nd_op_test.cc"],
    deps = [
        ":gather_nd_op",
        ":ops_testutil",
        ":ops_util",
        "//tensorflow/core:core_cpu",
        "//tensorflow/core:framework",
        "//tensorflow/core:lib",
        "//tensorflow/core:protos_all_cc",
        "//tensorflow/core:test",
        "//tensorflow/core:test_main",
        "//tensorflow/core:testlib",
    ],
)

tf_cc_test(
    name = "guarantee_const_op_test",
    size = "small",
    srcs = ["guarantee_const_op_test.cc"],
    deps = [
        ":guarantee_const_op",
        ":ops_testutil",
        ":ops_util",
        ":variable_ops",
        "//tensorflow/core:core_cpu",
        "//tensorflow/core:framework",
        "//tensorflow/core:lib",
        "//tensorflow/core:protos_all_cc",
        "//tensorflow/core:test",
        "//tensorflow/core:test_main",
        "//tensorflow/core:testlib",
    ],
)

tf_cc_test(
    name = "identity_op_test",
    size = "small",
    srcs = ["identity_op_test.cc"],
    deps = [
        ":identity_op",
        ":ops_testutil",
        ":ops_util",
        "//tensorflow/core:core_cpu",
        "//tensorflow/core:framework",
        "//tensorflow/core:lib",
        "//tensorflow/core:protos_all_cc",
        "//tensorflow/core:test",
        "//tensorflow/core:test_main",
        "//tensorflow/core:testlib",
    ],
)

tf_cc_test(
    name = "identity_n_op_test",
    size = "small",
    srcs = ["identity_n_op_test.cc"],
    deps = [
        ":identity_n_op",
        ":ops_testutil",
        ":ops_util",
        "//tensorflow/core:core_cpu",
        "//tensorflow/core:framework",
        "//tensorflow/core:lib",
        "//tensorflow/core:protos_all_cc",
        "//tensorflow/core:test",
        "//tensorflow/core:test_main",
        "//tensorflow/core:testlib",
    ],
)

tf_cc_test(
    name = "debug_ops_test",
    size = "small",
    srcs = ["debug_ops_test.cc"],
    deps = [
        ":debug_ops",
        ":ops_testutil",
        ":ops_util",
        "//tensorflow/core:core_cpu",
        "//tensorflow/core:debug_ops_op_lib",
        "//tensorflow/core:framework",
        "//tensorflow/core:lib",
        "//tensorflow/core:protos_all_cc",
        "//tensorflow/core:test",
        "//tensorflow/core:test_main",
        "//tensorflow/core:testlib",
        "//tensorflow/core/debug:debug_io_utils",
        "//tensorflow/core/debug:debug_node_key",
    ],
)

tf_cuda_cc_test(
    name = "quantize_and_dequantize_op_test",
    size = "small",
    srcs = ["quantize_and_dequantize_op_test.cc"],
    deps = [
        ":ops_testutil",
        ":ops_util",
        ":quantize_and_dequantize_op",
        "//tensorflow/cc:cc_ops",
        "//tensorflow/core:core_cpu",
        "//tensorflow/core:framework",
        "//tensorflow/core:lib",
        "//tensorflow/core:protos_all_cc",
        "//tensorflow/core:test",
        "//tensorflow/core:test_main",
        "//tensorflow/core:testlib",
    ],
)

tf_cc_test(
    name = "dequantize_op_test",
    size = "small",
    srcs = ["dequantize_op_test.cc"],
    deps = [
        ":ops_testutil",
        ":ops_util",
        ":quantized_ops",
        "//tensorflow/cc:cc_ops",
        "//tensorflow/core:core_cpu",
        "//tensorflow/core:framework",
        "//tensorflow/core:lib",
        "//tensorflow/core:protos_all_cc",
        "//tensorflow/core:test",
        "//tensorflow/core:test_main",
        "//tensorflow/core:testlib",
    ],
)

tf_cc_test(
    name = "reverse_op_test",
    size = "small",
    srcs = ["reverse_op_test.cc"],
    deps = [
        ":ops_testutil",
        ":ops_util",
        ":reverse_op",
        "//tensorflow/core:core_cpu",
        "//tensorflow/core:core_cpu_internal",
        "//tensorflow/core:framework",
        "//tensorflow/core:lib",
        "//tensorflow/core:protos_all_cc",
        "//tensorflow/core:test",
        "//tensorflow/core:test_main",
        "//tensorflow/core:testlib",
    ],
)

tf_kernel_library(
    name = "scatter_functor",
    prefix = "scatter_functor",
    visibility = [":friends"],
    deps = [
        ":bounds_check",
        "//tensorflow/core:framework",
        "//tensorflow/core:lib",
        "//third_party/eigen3",
    ],
)

tf_cc_test(
    name = "slice_op_test",
    size = "small",
    srcs = ["slice_op_test.cc"],
    linkopts = select({
        "//tensorflow:darwin": ["-headerpad_max_install_names"],
        "//conditions:default": [],
    }),
    deps = [
        ":ops_testutil",
        ":ops_util",
        ":slice_op",
        "//tensorflow/core:core_cpu",
        "//tensorflow/core:framework",
        "//tensorflow/core:lib",
        "//tensorflow/core:protos_all_cc",
        "//tensorflow/core:test",
        "//tensorflow/core:test_main",
        "//tensorflow/core:testlib",
    ],
)

tf_cc_test(
    name = "strided_slice_op_test",
    size = "small",
    srcs = ["strided_slice_op_test.cc"],
    deps = [
        ":ops_testutil",
        ":ops_util",
        ":slice_op",
        ":strided_slice_op",
        "//tensorflow/core:core_cpu",
        "//tensorflow/core:framework",
        "//tensorflow/core:lib",
        "//tensorflow/core:protos_all_cc",
        "//tensorflow/core:test",
        "//tensorflow/core:test_main",
        "//tensorflow/core:testlib",
    ],
)

tf_cc_test(
    name = "unique_op_test",
    size = "small",
    srcs = ["unique_op_test.cc"],
    deps = [
        ":ops_testutil",
        ":ops_util",
        ":unique_op",
        "//tensorflow/core:core_cpu",
        "//tensorflow/core:framework",
        "//tensorflow/core:lib",
        "//tensorflow/core:protos_all_cc",
        "//tensorflow/core:test",
        "//tensorflow/core:test_main",
        "//tensorflow/core:testlib",
    ],
)

tf_kernel_library(
    name = "transpose_functor",
    srcs = ["transpose_functor_cpu.cc"],
    hdrs = ["transpose_functor.h"],
    gpu_srcs = [
        "transpose_functor_gpu.cu.cc",
        "transpose_functor.h",
    ],
    visibility = [":friends"],
    deps = [
        ":conv_ops",
        ":ops_util",
        "//tensorflow/core:framework",
        "//tensorflow/core:lib",
        "//tensorflow/core:protos_all_cc",
        "//third_party/eigen3",
    ],
    alwayslink = 0,
)

tf_cc_test(
    name = "transpose_util_test",
    size = "small",
    srcs = ["transpose_util_test.cc"],
    deps = [
        ":transpose_functor",
        "//tensorflow/core:framework",
        "//tensorflow/core:tensor_testutil",
        "//tensorflow/core:test",
        "//tensorflow/core:test_main",
    ],
)

tf_kernel_library(
    name = "candidate_sampler_ops",
    prefix = "candidate_sampler_ops",
    deps = [
        ":range_sampler",
        "//tensorflow/core:candidate_sampling_ops_op_lib",
        "//tensorflow/core:framework",
        "//tensorflow/core:lib",
    ],
)

cc_library(
    name = "range_sampler",
    srcs = ["range_sampler.cc"],
    hdrs = ["range_sampler.h"],
    visibility = ["//visibility:private"],
    deps = [
        "//tensorflow/core:lib",
        "//tensorflow/core:lib_internal",
    ],
)

tf_cc_test(
    name = "range_sampler_test",
    size = "small",
    srcs = ["range_sampler_test.cc"],
    deps = [
        ":range_sampler",
        "//tensorflow/core:framework",
        "//tensorflow/core:lib",
        "//tensorflow/core:test",
        "//tensorflow/core:test_main",
    ],
)

tf_kernel_library(
    name = "control_flow_ops",
    prefix = "control_flow_ops",
    deps = [
        "//tensorflow/core:control_flow_ops_op_lib",
        "//tensorflow/core:framework",
        "//tensorflow/core:lib",
    ],
)

tf_kernel_library(
    name = "ctc_ops",
    prefix = "ctc",
    deps = [
        ":bounds_check",
        ":ops_util",
        "//tensorflow/core:ctc_ops_op_lib",
        "//tensorflow/core:framework",
        "//tensorflow/core:lib",
        "//tensorflow/core/util/ctc:ctc_beam_search_lib",
        "//tensorflow/core/util/ctc:ctc_loss_calculator_lib",
    ],
)

tf_cc_test(
    name = "control_flow_ops_test",
    size = "small",
    srcs = ["control_flow_ops_test.cc"],
    deps = [
        ":control_flow_ops",
        ":ops_testutil",
        ":ops_util",
        "//tensorflow/core:framework",
        "//tensorflow/core:protos_all_cc",
        "//tensorflow/core:test",
        "//tensorflow/core:test_main",
        "//tensorflow/core:testlib",
    ],
)

cc_library(
    name = "data_flow",
    deps = [
        ":barrier_ops",
        ":conditional_accumulator_base_op",
        ":conditional_accumulator_op",
        ":dynamic_partition_op",
        ":dynamic_stitch_op",
        ":fifo_queue_op",
        ":lookup_table_init_op",
        ":lookup_table_op",
        ":map_stage_op",
        ":padding_fifo_queue_op",
        ":priority_queue_op",
        ":queue_ops",
        ":random_shuffle_queue_op",
        ":record_input_op",
        ":session_ops",
        ":sparse_conditional_accumulator_op",
        ":stack_ops",
        ":stage_op",
        ":tensor_array_ops",
    ],
)

cc_library(
    name = "lookup",
    deps = [
        ":lookup_table_init_op",
        ":lookup_table_op",
    ],
)

cc_header_only_library(
    name = "lookup_headers_lib",
    deps = [":lookup"],
)

DATA_FLOW_DEPS = [
    ":bounds_check",
    ":concat_lib",
    ":conditional_accumulator",
    ":conditional_accumulator_base",
    ":fifo_queue",
    ":initializable_lookup_table",
    ":lookup_util",
    ":padding_fifo_queue",
    ":priority_queue",
    ":queue_base",
    ":queue_op",
    ":sparse_conditional_accumulator",
    ":split_lib",
    ":tensor_array",
    ":typed_conditional_accumulator_base",
    ":typed_queue",
    "//third_party/eigen3",
    "//tensorflow/core:core_cpu",
    "//tensorflow/core:data_flow_ops_op_lib",
    "//tensorflow/core:framework",
    "//tensorflow/core:lib",
    "//tensorflow/core:lib_internal",
]

tf_kernel_library(
    name = "conditional_accumulator_base_op",
    prefix = "conditional_accumulator_base_op",
    deps = DATA_FLOW_DEPS,
)

tf_kernel_library(
    name = "conditional_accumulator_op",
    prefix = "conditional_accumulator_op",
    deps = DATA_FLOW_DEPS,
)

tf_kernel_library(
    name = "barrier_ops",
    prefix = "barrier_ops",
    deps = DATA_FLOW_DEPS,
)

tf_kernel_library(
    name = "fifo_queue_op",
    prefix = "fifo_queue_op",
    deps = DATA_FLOW_DEPS,
)

tf_kernel_library(
    name = "padding_fifo_queue_op",
    prefix = "padding_fifo_queue_op",
    deps = DATA_FLOW_DEPS,
)

tf_kernel_library(
    name = "priority_queue_op",
    prefix = "priority_queue_op",
    deps = DATA_FLOW_DEPS,
)

tf_kernel_library(
    name = "queue_ops",
    prefix = "queue_ops",
    deps = DATA_FLOW_DEPS,
)

tf_kernel_library(
    name = "random_shuffle_queue_op",
    prefix = "random_shuffle_queue_op",
    deps = DATA_FLOW_DEPS + [
        ":batch_util",
        "//tensorflow/core:protos_all_cc",
    ],
)

tf_kernel_library(
    name = "session_ops",
    prefix = "session_ops",
    deps = DATA_FLOW_DEPS,
)

tf_kernel_library(
    name = "sparse_conditional_accumulator_op",
    prefix = "sparse_conditional_accumulator_op",
    deps = DATA_FLOW_DEPS,
)

tf_kernel_library(
    name = "stack_ops",
    prefix = "stack_ops",
    deps = DATA_FLOW_DEPS,
)

tf_kernel_library(
    name = "tensor_array_ops",
    prefix = "tensor_array_ops",
    deps = DATA_FLOW_DEPS,
)

DYNAMIC_DEPS = [
    ":bounds_check",
    "//tensorflow/core:core_cpu",
    "//tensorflow/core:data_flow_ops_op_lib",
    "//tensorflow/core:framework",
    "//tensorflow/core:lib",
    "//tensorflow/core:lib_internal",
]

tf_kernel_library(
    name = "dynamic_partition_op",
    prefix = "dynamic_partition_op",
    deps = DYNAMIC_DEPS + [
        ":fill_functor",
        ":gather_functor",
    ] + if_cuda(["@cub_archive//:cub"]),
)

tf_kernel_library(
    name = "dynamic_stitch_op",
    gpu_srcs = [
        "cuda_device_array.h",
        "cuda_device_array_gpu.h",
    ],
    prefix = "dynamic_stitch_op",
    deps = DYNAMIC_DEPS,
)

LOOKUP_DEPS = [
    ":bounds_check",
    ":initializable_lookup_table",
    ":lookup_util",
    "//tensorflow/core:core_cpu",
    "//tensorflow/core:framework",
    "//tensorflow/core:lib",
    "//tensorflow/core:lib_internal",
    "//tensorflow/core:lookup_ops_op_lib",
]

tf_kernel_library(
    name = "lookup_table_init_op",
    prefix = "lookup_table_init_op",
    deps = LOOKUP_DEPS,
)

tf_kernel_library(
    name = "lookup_table_op",
    prefix = "lookup_table_op",
    deps = LOOKUP_DEPS,
)

cc_library(
    name = "checkpoint_ops",
    deps = [
        ":generate_vocab_remapping_op",
        ":load_and_remap_matrix_op",
    ],
)

tf_kernel_library(
    name = "generate_vocab_remapping_op",
    srcs = ["generate_vocab_remapping_op.cc"],
    deps = [
        ":lookup_table_init_op",
        ":lookup_table_op",
        "//tensorflow/core:checkpoint_ops_op_lib",
        "//tensorflow/core:framework",
        "//tensorflow/core:lib",
        "//third_party/eigen3",
    ],
)

tf_kernel_library(
    name = "load_and_remap_matrix_op",
    srcs = ["load_and_remap_matrix_op.cc"],
    deps = [
        "//tensorflow/core:checkpoint_ops_op_lib",
        "//tensorflow/core:framework",
        "//tensorflow/core:lib",
        "//tensorflow/core:lib_internal",
        "//tensorflow/core/util/tensor_bundle",
        "//third_party/eigen3",
    ],
)

tf_cuda_cc_tests(
    name = "dynamic_op_test",
    size = "small",
    srcs = [
        "dynamic_partition_op_test.cc",
        "dynamic_stitch_op_test.cc",
    ],
    deps = [
        ":data_flow",
        ":ops_testutil",
        ":ops_util",
        "//tensorflow/core:core_cpu",
        "//tensorflow/core:framework",
        "//tensorflow/core:lib",
        "//tensorflow/core:protos_all_cc",
        "//tensorflow/core:test",
        "//tensorflow/core:test_main",
        "//tensorflow/core:testlib",
    ],
)

tf_kernel_library(
    name = "eye_functor",
    hdrs = ["eye_functor.h"],
    gpu_srcs = [
        "eye_functor_gpu.cu.cc",
        "eye_functor.h",
    ],
    visibility = [":friends"],
    deps = [
        "//tensorflow/core:framework",
        "//third_party/eigen3",
    ],
    alwayslink = 0,
)

cc_library(
    name = "fifo_queue",
    srcs = ["fifo_queue.cc"],
    hdrs = ["fifo_queue.h"],
    visibility = ["//visibility:private"],
    deps = [
        ":batch_util",
        ":queue_base",
        ":typed_queue",
        "//tensorflow/core:framework",
        "//tensorflow/core:lib",
        "//tensorflow/core:protos_all_cc",
    ],
)

cc_library(
    name = "padding_fifo_queue",
    srcs = ["padding_fifo_queue.cc"],
    hdrs = ["padding_fifo_queue.h"],
    visibility = ["//visibility:private"],
    deps = [
        ":batch_util",
        ":fifo_queue",
        ":queue_base",
        ":typed_queue",
        "//tensorflow/core:framework",
        "//tensorflow/core:lib",
        "//tensorflow/core:protos_all_cc",
    ],
)

cc_library(
    name = "conditional_accumulator_base",
    srcs = ["conditional_accumulator_base.cc"],
    hdrs = [
        "conditional_accumulator_base.h",
    ],
    deps = [
        "//tensorflow/core:framework",
        "//tensorflow/core:lib",
        "//third_party/eigen3",
    ],
)

cc_library(
    name = "typed_conditional_accumulator_base",
    hdrs = ["typed_conditional_accumulator_base.h"],
    deps = [
        ":conditional_accumulator_base",
    ],
)

cc_library(
    name = "conditional_accumulator",
    hdrs = [
        "conditional_accumulator.h",
        "conditional_accumulator_base_op.h",
    ],
    deps = [
        ":conditional_accumulator_base",
        ":fill_functor",
        ":typed_conditional_accumulator_base",
    ],
)

cc_library(
    name = "sparse_conditional_accumulator",
    hdrs = ["sparse_conditional_accumulator.h"],
    deps = [
        ":typed_conditional_accumulator_base",
    ],
)

tf_kernel_library(
    name = "tensor_array",
    srcs = ["tensor_array.cc"],
    hdrs = ["tensor_array.h"],
    visibility = ["//visibility:private"],
    deps = [
        ":aggregate_ops",
        "//tensorflow/core:framework",
        "//tensorflow/core:lib",
        "//third_party/eigen3",
    ],
)

tf_kernel_library(
    name = "resource_variable_ops",
    srcs = ["resource_variable_ops.cc"],
    deps = [
        ":bounds_check",
        ":critical_section",
        ":dense_update_functor",
        ":gather_functor",
        ":scatter_functor",
        ":state",
        ":training_op_helpers",
        ":variable_ops",
        "//tensorflow/core:framework",
        "//tensorflow/core:lib",
        "//tensorflow/core:resource_variable_ops_op_lib",
        "//third_party/eigen3",
    ],
)

tf_kernel_library(
    name = "list_kernels",
    srcs = ["list_kernels.cc"],
    hdrs = ["list_kernels.h"],
    gpu_srcs = [
        "list_kernels.cu.cc",
        "list_kernels.h",
    ],
    deps = [
        ":concat_lib",
        "//tensorflow/core:framework",
        "//tensorflow/core:lib",
        "//tensorflow/core:list_ops_op_lib",
        "//third_party/eigen3",
    ],
)

tf_kernel_library(
    name = "fact_op",
    prefix = "fact_op",
    deps = [
        "//tensorflow/core:framework",
        "//tensorflow/core:lib",
        "//tensorflow/core:user_ops_op_lib",
    ],
)

tf_kernel_library(
    name = "function_ops",
    prefix = "function_ops",
    deps = [
        "//tensorflow/core:core_cpu",
        "//tensorflow/core:core_cpu_internal",
        "//tensorflow/core:framework",
        "//tensorflow/core:lib",
    ],
)

cc_library(
    name = "image",
    deps = [
        ":adjust_contrast_op",
        ":adjust_hue_op",
        ":adjust_saturation_op",
        ":attention_ops",
        ":colorspace_op",
        ":crop_and_resize_op",
        ":decode_bmp_op",
        ":decode_image_op",
        ":draw_bounding_box_op",
        ":encode_jpeg_op",
        ":encode_png_op",
        ":extract_jpeg_shape_op",
        ":non_max_suppression_op",
        ":random_crop_op",
        ":resize_area_op",
        ":resize_bicubic_op",
        ":resize_bilinear_op",
        ":resize_nearest_neighbor_op",
        ":sample_distorted_bounding_box_op",
    ],
)

IMAGE_DEPS = [
    ":bounds_check",
    ":eigen_helpers",
    ":image_resizer_state",
    "//third_party/eigen3",
    "//tensorflow/core:framework",
    "//tensorflow/core:gif_internal",
    "//tensorflow/core:image_ops_op_lib",
    "//tensorflow/core:jpeg_internal",
    "//tensorflow/core:lib",
    "//tensorflow/core:lib_internal",
    "//tensorflow/core:protos_all_cc",
]

tf_kernel_library(
    name = "adjust_contrast_op",
    prefix = "adjust_contrast_op",
    deps = IMAGE_DEPS,
)

cc_library(
    name = "adjust_hsv_gpu_lib",
    hdrs = ["adjust_hsv_gpu.cu.h"],
    deps = ["//tensorflow/core:framework"],
)

tf_kernel_library(
    name = "adjust_hue_op",
    prefix = "adjust_hue_op",
    deps = IMAGE_DEPS + [":adjust_hsv_gpu_lib"],
)

tf_kernel_library(
    name = "adjust_saturation_op",
    prefix = "adjust_saturation_op",
    deps = IMAGE_DEPS + [":adjust_hsv_gpu_lib"],
)

tf_kernel_library(
    name = "attention_ops",
    prefix = "attention_ops",
    deps = IMAGE_DEPS,
)

tf_kernel_library(
    name = "colorspace_op",
    prefix = "colorspace_op",
    deps = IMAGE_DEPS,
)

tf_kernel_library(
    name = "crop_and_resize_op",
    prefix = "crop_and_resize_op",
    deps = IMAGE_DEPS,
)

tf_kernel_library(
    name = "decode_bmp_op",
    prefix = "decode_bmp_op",
    deps = IMAGE_DEPS,
)

tf_kernel_library(
    name = "decode_image_op",
    prefix = "decode_image_op",
    deps = IMAGE_DEPS,
)

tf_kernel_library(
    name = "draw_bounding_box_op",
    prefix = "draw_bounding_box_op",
    deps = IMAGE_DEPS,
)

tf_kernel_library(
    name = "encode_jpeg_op",
    prefix = "encode_jpeg_op",
    deps = IMAGE_DEPS,
)

tf_kernel_library(
    name = "encode_png_op",
    prefix = "encode_png_op",
    deps = IMAGE_DEPS,
)

tf_kernel_library(
    name = "extract_jpeg_shape_op",
    prefix = "extract_jpeg_shape_op",
    deps = IMAGE_DEPS,
)

tf_kernel_library(
    name = "non_max_suppression_op",
    prefix = "non_max_suppression_op",
    deps = IMAGE_DEPS,
)

tf_kernel_library(
    name = "random_crop_op",
    prefix = "random_crop_op",
    deps = IMAGE_DEPS,
)

tf_kernel_library(
    name = "resize_area_op",
    prefix = "resize_area_op",
    deps = IMAGE_DEPS,
)

tf_kernel_library(
    name = "resize_bicubic_op",
    prefix = "resize_bicubic_op",
    deps = IMAGE_DEPS,
)

tf_kernel_library(
    name = "resize_bilinear_op",
    prefix = "resize_bilinear_op",
    deps = IMAGE_DEPS,
)

tf_kernel_library(
    name = "resize_nearest_neighbor_op",
    prefix = "resize_nearest_neighbor_op",
    deps = IMAGE_DEPS,
)

tf_kernel_library(
    name = "sample_distorted_bounding_box_op",
    prefix = "sample_distorted_bounding_box_op",
    deps = IMAGE_DEPS,
)

tf_kernel_library(
    name = "encode_wav_op",
    prefix = "encode_wav_op",
    deps = [
        ":bounds_check",
        "//tensorflow/core:audio_ops_op_lib",
        "//tensorflow/core:framework",
        "//tensorflow/core:lib",
        "//tensorflow/core:lib_internal",
        "//tensorflow/core:protos_all_cc",
    ],
)

tf_kernel_library(
    name = "decode_wav_op",
    prefix = "decode_wav_op",
    deps = [
        "//tensorflow/core:audio_ops_op_lib",
        "//tensorflow/core:framework",
        "//tensorflow/core:lib",
        "//tensorflow/core:lib_internal",
        "//tensorflow/core:protos_all_cc",
    ],
)

tf_cc_tests(
    name = "eigen_test",
    size = "small",
    srcs = [
        "eigen_activations_test.cc",
        "eigen_attention_test.cc",
        "eigen_backward_spatial_convolutions_test.cc",
        "eigen_pooling_test.cc",
        "eigen_softmax_test.cc",
        "eigen_spatial_convolutions_test.cc",
    ],
    deps = [
        ":eigen_helpers",
        "//tensorflow/core:core_cpu",
        "//tensorflow/core:framework",
        "//tensorflow/core:protos_all_cc",
        "//tensorflow/core:test",
        "//tensorflow/core:test_main",
        "//tensorflow/core:testlib",
    ],
)

tf_cc_tests(
    name = "basic_ops_benchmark_test",
    size = "small",
    srcs = [
        "basic_ops_benchmark_test.cc",
    ],
    deps = [
        ":math",
        ":ops_util",
        ":state",
        "//tensorflow/core:core_cpu",
        "//tensorflow/core:framework",
        "//tensorflow/core:test",
        "//tensorflow/core:test_main",
        "//tensorflow/core:testlib",
    ],
)

tf_cc_tests(
    name = "bonus_tests",
    srcs = [
        "adjust_contrast_op_test.cc",
        "colorspace_op_test.cc",
        "crop_and_resize_op_test.cc",
        "non_max_suppression_op_test.cc",
        "resize_area_op_test.cc",
        "resize_bicubic_op_test.cc",
        "resize_bilinear_op_test.cc",
        "resize_nearest_neighbor_op_test.cc",
    ],
    linkopts = select({
        "//tensorflow:darwin": ["-headerpad_max_install_names"],
        "//conditions:default": [],
    }),
    deps = [
        ":image",
        ":ops_testutil",
        ":ops_util",
        "//tensorflow/core:core_cpu",
        "//tensorflow/core:framework",
        "//tensorflow/core:lib_internal",
        "//tensorflow/core:protos_all_cc",
        "//tensorflow/core:test",
        "//tensorflow/core:test_main",
        "//tensorflow/core:testlib",
    ],
)

tf_cuda_cc_test(
    name = "adjust_contrast_op_benchmark_test",
    srcs = ["adjust_contrast_op_benchmark_test.cc"],
    deps = [
        ":image",
        ":ops_testutil",
        ":ops_util",
        "//tensorflow/core:core_cpu",
        "//tensorflow/core:framework",
        "//tensorflow/core:protos_all_cc",
        "//tensorflow/core:test",
        "//tensorflow/core:test_main",
        "//tensorflow/core:testlib",
    ],
)

tf_cuda_cc_test(
    name = "resize_benchmark_test",
    srcs = ["resize_op_benchmark_test.cc"],
    deps = [
        ":image",
        ":ops_testutil",
        ":ops_util",
        "//tensorflow/core:core_cpu",
        "//tensorflow/core:framework",
        "//tensorflow/core:protos_all_cc",
        "//tensorflow/core:test",
        "//tensorflow/core:test_main",
        "//tensorflow/core:testlib",
    ],
)

cc_library(
    name = "io",
    deps = [
        ":fixed_length_record_reader_op",
        ":identity_reader_op",
        ":lmdb_reader_op",
        ":matching_files_op",
        ":reader_ops",
        ":restore_op",
        ":save_op",
        ":save_restore_v2_ops",
        ":text_line_reader_op",
        ":tf_record_reader_op",
        ":whole_file_read_ops",
    ],
)

IO_DEPS = [
    ":ops_util",
    "//tensorflow/core:framework",
    "//tensorflow/core:io_ops_op_lib",
    "//tensorflow/core:lib",
    "//tensorflow/core:lib_internal",
    "//tensorflow/core:protos_all_cc",
    "//tensorflow/core:reader_base",
    "//tensorflow/core/util/tensor_bundle",
]

tf_kernel_library(
    name = "fixed_length_record_reader_op",
    prefix = "fixed_length_record_reader_op",
    deps = IO_DEPS,
)

tf_kernel_library(
    name = "identity_reader_op",
    prefix = "identity_reader_op",
    deps = IO_DEPS,
)

tf_kernel_library(
    name = "lmdb_reader_op",
    prefix = "lmdb_reader_op",
    deps = IO_DEPS + [
        "@lmdb",
    ],
)

tf_kernel_library(
    name = "matching_files_op",
    prefix = "matching_files_op",
    deps = IO_DEPS,
)

tf_kernel_library(
    name = "reader_ops",
    prefix = "reader_ops",
    deps = IO_DEPS,
)

SAVE_RESTORE_DEPS = [
    ":bounds_check_lib",
    ":save_restore_tensor",
    "//tensorflow/core:framework",
    "//tensorflow/core:io_ops_op_lib",
    "//tensorflow/core:lib",
    "//tensorflow/core:lib_internal",
    "//tensorflow/core:protos_all_cc",
    "//tensorflow/core/util/tensor_bundle",
]

tf_kernel_library(
    name = "restore_op",
    prefix = "restore_op",
    deps = SAVE_RESTORE_DEPS,
)

tf_kernel_library(
    name = "save_op",
    prefix = "save_op",
    deps = SAVE_RESTORE_DEPS,
)

tf_kernel_library(
    name = "save_restore_v2_ops",
    prefix = "save_restore_v2_ops",
    deps = SAVE_RESTORE_DEPS,
)

tf_kernel_library(
    name = "text_line_reader_op",
    prefix = "text_line_reader_op",
    deps = IO_DEPS,
)

tf_kernel_library(
    name = "tf_record_reader_op",
    prefix = "tf_record_reader_op",
    deps = IO_DEPS,
)

tf_kernel_library(
    name = "whole_file_read_ops",
    prefix = "whole_file_read_ops",
    deps = IO_DEPS,
)

tf_cc_tests(
    name = "bonus2_tests",
    size = "small",
    srcs = [
        "merge_v2_checkpoints_op_test.cc",
        "restore_op_test.cc",
        "restore_v2_op_test.cc",
        "save_op_test.cc",
        "save_v2_op_test.cc",
    ],
    deps = [
        ":io",
        ":ops_testutil",
        ":ops_util",
        "//tensorflow/cc:cc_ops",
        "//tensorflow/core:core_cpu",
        "//tensorflow/core:core_cpu_internal",
        "//tensorflow/core:framework",
        "//tensorflow/core:lib",
        "//tensorflow/core:protos_all_cc",
        "//tensorflow/core:test",
        "//tensorflow/core:test_main",
        "//tensorflow/core:testlib",
        "//tensorflow/core/util/tensor_bundle",
    ],
)

cc_library(
    name = "linalg",
    deps = [
        ":cholesky_grad",
        ":cholesky_op",
        ":determinant_op",
        ":matrix_exponential_op",
        ":matrix_inverse_op",
        ":matrix_logarithm_op",
        ":matrix_solve_ls_op",
        ":matrix_solve_op",
        ":matrix_triangular_solve_op",
        ":qr_op",
        ":self_adjoint_eig_op",
        ":self_adjoint_eig_v2_op",
        ":svd_op",
    ],
)

tf_kernel_library(
    name = "cuda_solvers",
    srcs = ["cuda_solvers.cc"],
    hdrs = ["cuda_solvers.h"],
    # @local_config_cuda//cuda:cusolver, //third_party/eigen3:blas,
    # and //third_party/libf2c all contain various parts of BLAS, LAPACK,
    # and f2c helper functions in global namespace. Tell the compiler to
    # allow multiple definitions when linking this.
    linkopts = select({
        "//tensorflow:darwin": [],
        "//conditions:default": ["-Wl,-z,muldefs"],
    }),
    visibility = [":friends"],
    deps = [
        "//tensorflow/core:framework",
        "//tensorflow/core:lib",
        "//tensorflow/core/platform/default/build_config:cublas_plugin",
        "@local_config_cuda//cuda:cublas",
        "@local_config_cuda//cuda:cusolver",
    ],
)

LINALG_DEPS = [
    ":linalg_ops_common",
    "//third_party/eigen3",
    "//tensorflow/core:framework",
    "//tensorflow/core:lib",
    "//tensorflow/core:linalg_ops_op_lib",
] + if_cuda([
    ":cuda_solvers",
    ":transpose_functor",
])

tf_kernel_library(
    name = "cholesky_op",
    prefix = "cholesky_op",
    deps = if_cuda([
        ":matrix_band_part_op",
    ]) + LINALG_DEPS,
)

tf_kernel_library(
    name = "cholesky_grad",
    prefix = "cholesky_grad",
    deps = LINALG_DEPS,
)

tf_kernel_library(
    name = "determinant_op",
    prefix = "determinant_op",
    deps = if_cuda([
        ":fill_functor",
    ]) + LINALG_DEPS,
)

tf_kernel_library(
    name = "matrix_exponential_op",
    prefix = "matrix_exponential_op",
    deps = LINALG_DEPS,
)

tf_kernel_library(
    name = "matrix_logarithm_op",
    prefix = "matrix_logarithm_op",
    deps = LINALG_DEPS,
)

tf_kernel_library(
    name = "self_adjoint_eig_op",
    prefix = "self_adjoint_eig_op",
    deps = LINALG_DEPS,
)

tf_kernel_library(
    name = "self_adjoint_eig_v2_op",
    prefix = "self_adjoint_eig_v2_op",
    deps = LINALG_DEPS + if_cuda([
        ":cast_op",
        ":cwise_op",
    ]),
)

tf_kernel_library(
    name = "matrix_inverse_op",
    prefix = "matrix_inverse_op",
    deps = LINALG_DEPS + if_cuda([":eye_functor"]),
)

tf_kernel_library(
    name = "matrix_solve_ls_op",
    prefix = "matrix_solve_ls_op",
    deps = LINALG_DEPS,
)

tf_kernel_library(
    name = "matrix_solve_op",
    prefix = "matrix_solve_op",
    deps = LINALG_DEPS,
)

tf_kernel_library(
    name = "matrix_triangular_solve_op",
    prefix = "matrix_triangular_solve_op",
    deps = LINALG_DEPS + if_cuda([
        "//tensorflow/core/platform/default/build_config:cublas_plugin",
    ]),
)

tf_kernel_library(
    name = "qr_op",
    prefix = "qr_op",
    deps = LINALG_DEPS + if_cuda([
        ":cwise_op",
        ":eye_functor",
        ":matrix_band_part_op",
    ]),
)

tf_kernel_library(
    name = "svd_op",
    prefix = "svd_op",
    deps = LINALG_DEPS,
)

cc_library(
    name = "linalg_ops_common",
    srcs = ["linalg_ops_common.cc"],
    hdrs = ["linalg_ops_common.h"],
    visibility = ["//visibility:private"],
    deps = [
        "//tensorflow/core:framework",
        "//tensorflow/core:lib",
        "//third_party/eigen3",
    ],
)

cc_library(
    name = "logging",
    deps = [
        ":logging_ops",
        ":summary_audio_op",
        ":summary_image_op",
        ":summary_op",
        ":summary_tensor_op",
    ],
)

LOGGING_DEPS = [
    "//tensorflow/core:framework",
    "//tensorflow/core:lib",
    "//tensorflow/core:lib_internal",
    "//tensorflow/core:logging_ops_op_lib",
    "//tensorflow/core:protos_all_cc",
]

tf_kernel_library(
    name = "logging_ops",
    prefix = "logging_ops",
    deps = LOGGING_DEPS,
)

tf_kernel_library(
    name = "summary_audio_op",
    prefix = "summary_audio_op",
    deps = LOGGING_DEPS,
)

tf_kernel_library(
    name = "summary_image_op",
    prefix = "summary_image_op",
    deps = LOGGING_DEPS,
)

tf_kernel_library(
    name = "summary_op",
    prefix = "summary_op",
    deps = LOGGING_DEPS,
)

tf_kernel_library(
    name = "summary_tensor_op",
    prefix = "summary_tensor_op",
    deps = LOGGING_DEPS,
)

tf_cc_tests(
    name = "bonus3_tests",
    size = "small",
    srcs = [
        "logging_ops_test.cc",
        "summary_audio_op_test.cc",
        "summary_image_op_test.cc",
        "summary_op_test.cc",
        "summary_tensor_op_test.cc",
    ],
    deps = [
        ":logging",
        ":ops_testutil",
        ":ops_util",
        "//tensorflow/core:framework",
        "//tensorflow/core:lib",
        "//tensorflow/core:protos_all_cc",
        "//tensorflow/core:test",
        "//tensorflow/core:test_main",
        "//tensorflow/core:testlib",
    ],
)

MATH_DEPS = [
    ":bounds_check",
    ":fill_functor",
    "//tensorflow/core:core_cpu",
    "//tensorflow/core:framework",
    "//tensorflow/core:lib",
    "//tensorflow/core:lib_internal",
    "//tensorflow/core:math_grad",
    "//tensorflow/core:math_ops_op_lib",
    "//third_party/eigen3",
]

cc_library(
    name = "math_not_windows",
    deps = [
        ":sparse_matmul_op",
    ],
)

tf_kernel_library(
    name = "sparse_matmul_op",
    defines = select({
        ":xsmm": ["TENSORFLOW_USE_LIBXSMM"],
        "//conditions:default": [],
    }),
    prefix = "sparse_matmul_op",
    deps = MATH_DEPS + select({
        ":xsmm": [
            "@libxsmm_archive//:xsmm_avx",
        ],
        "//conditions:default": [],
    }),
)

cc_library(
    name = "math",
    deps = [
        ":aggregate_ops",
        ":argmax_op",
        ":batch_matmul_op",
        ":betainc_op",
        ":bincount_op",
        ":bucketize_op",
        ":cast_op",
        ":check_numerics_op",
        ":compare_and_bitpack_op",
        ":cross_op",
        ":cwise_op",
        ":fft_ops",
        ":histogram_op",
        ":matmul_op",
        ":population_count_op",
        ":reduction_ops",
        ":scan_ops",
        ":segment_reduction_ops",
        ":sequence_ops",
    ],
)

tf_kernel_library(
    name = "aggregate_ops",
    prefix = "aggregate_ops",
    deps = MATH_DEPS,
)

tf_kernel_library(
    name = "argmax_op",
    prefix = "argmax_op",
    deps = MATH_DEPS,
)

tf_kernel_library(
    name = "batch_matmul_op",
    srcs = [] + if_mkl([
        "mkl_batch_matmul_op.cc",
    ]),
    prefix = "batch_matmul_op",
    deps = MATH_DEPS + if_mkl([
        "//third_party/mkl:intel_binary_blob",
    ]),
)

tf_kernel_library(
    name = "betainc_op",
    prefix = "betainc_op",
    deps = MATH_DEPS,
)

tf_kernel_library(
    name = "bucketize_op",
    gpu_srcs = ["cuda_device_array.h"],
    prefix = "bucketize_op",
    deps = ARRAY_DEPS,
)

tf_kernel_library(
    name = "cast_op",
    prefix = "cast_op",
    deps = MATH_DEPS,
)

tf_kernel_library(
    name = "check_numerics_op",
    prefix = "check_numerics_op",
    deps = MATH_DEPS,
)

tf_kernel_library(
    name = "cross_op",
    prefix = "cross_op",
    deps = MATH_DEPS,
)

tf_kernel_library(
    name = "cwise_op",
    prefix = "cwise_op",
    deps = MATH_DEPS + ["//tensorflow/core:bitwise_ops_op_lib"],
)

tf_kernel_library(
    name = "population_count_op",
    prefix = "population_count_op",
    deps = MATH_DEPS,
)

tf_kernel_library(
    name = "fft_ops",
    prefix = "fft_ops",
    deps = MATH_DEPS + [
        "//tensorflow/core:spectral_ops_op_lib",
    ] + if_cuda([
        "//tensorflow/core/platform/default/build_config:cufft_plugin",
    ]),
)

tf_kernel_library(
    name = "matmul_op",
    srcs = [
        "matmul_op.cc",
    ] + if_mkl([
        "mkl_matmul_op.cc",
    ]),
    hdrs = ["matmul_op.h"],
    defines = select({
        ":xsmm": [
            "TENSORFLOW_USE_LIBXSMM",
            "EIGEN_USE_LIBXSMM",
        ],
        "//conditions:default": [],
    }),
    deps = MATH_DEPS + [
        ":gpu_util_hdrs",
    ] + select({
        ":xsmm": [
            "@libxsmm_archive//:xsmm_avx",
        ],
        "//conditions:default": [],
    }) + if_mkl([
        "//third_party/mkl:intel_binary_blob",
        "@mkl_dnn//:mkl_dnn",
    ]) + if_cuda([
        "//tensorflow/core/platform/default/build_config:cublas_plugin",
    ]),
)

tf_kernel_library(
    name = "reduction_ops",
    gpu_srcs = ["reduction_gpu_kernels.cu.h"],
    prefix = "reduction_ops",
    deps = MATH_DEPS + [":transpose_functor"] + if_cuda(["@cub_archive//:cub"]),
)

tf_kernel_library(
    name = "segment_reduction_ops",
    prefix = "segment_reduction_ops",
    deps = MATH_DEPS + if_cuda([
        ":cuda_solvers",
    ]),
)

tf_kernel_library(
    name = "scan_ops",
    prefix = "scan_ops",
    deps = MATH_DEPS,
)

tf_kernel_library(
    name = "sequence_ops",
    prefix = "sequence_ops",
    deps = MATH_DEPS,
)

tf_cc_test(
    name = "sequence_ops_test",
    size = "small",
    srcs = ["sequence_ops_test.cc"],
    deps = [
        ":ops_testutil",
        ":ops_util",
        ":sequence_ops",
        "//tensorflow/core:core_cpu",
        "//tensorflow/core:framework",
        "//tensorflow/core:lib",
        "//tensorflow/core:protos_all_cc",
        "//tensorflow/core:test",
        "//tensorflow/core:test_main",
        "//tensorflow/core:testlib",
    ],
)

tf_cuda_cc_test(
    name = "cast_op_test",
    size = "small",
    srcs = ["cast_op_test.cc"],
    deps = [
        ":cast_op",
        ":ops_testutil",
        ":ops_util",
        "//tensorflow/core:core_cpu",
        "//tensorflow/core:framework",
        "//tensorflow/core:lib",
        "//tensorflow/core:protos_all_cc",
        "//tensorflow/core:test",
        "//tensorflow/core:test_main",
        "//tensorflow/core:testlib",
    ],
)

tf_cc_test(
    name = "cross_op_test",
    size = "small",
    srcs = ["cross_op_test.cc"],
    deps = [
        ":cross_op",
        ":ops_testutil",
        ":ops_util",
        "//tensorflow/core:core_cpu",
        "//tensorflow/core:framework",
        "//tensorflow/core:lib",
        "//tensorflow/core:protos_all_cc",
        "//tensorflow/core:test",
        "//tensorflow/core:test_main",
        "//tensorflow/core:testlib",
    ],
)

tf_cc_tests(
    name = "sparse_tests",
    size = "small",
    srcs = [
        "sparse_add_op_test.cc",
        "sparse_dense_binary_op_shared_test.cc",
        "sparse_reduce_sum_op_test.cc",
    ],
    deps = [
        ":ops_testutil",
        ":ops_util",
        ":sparse_add_op",
        ":sparse_dense_binary_op_shared",
        ":sparse_reduce_op",
        "//tensorflow/core:core_cpu",
        "//tensorflow/core:framework",
        "//tensorflow/core:lib",
        "//tensorflow/core:protos_all_cc",
        "//tensorflow/core:test",
        "//tensorflow/core:test_main",
        "//tensorflow/core:testlib",
    ],
)

tf_cuda_cc_test(
    name = "cwise_ops_test",
    size = "small",
    srcs = ["cwise_ops_test.cc"],
    deps = [
        ":bounds_check",
        ":cwise_op",
        ":nn",
        ":ops_testutil",
        ":ops_util",
        "//tensorflow/core:core_cpu",
        "//tensorflow/core:framework",
        "//tensorflow/core:lib",
        "//tensorflow/core:protos_all_cc",
        "//tensorflow/core:test",
        "//tensorflow/core:test_main",
        "//tensorflow/core:testlib",
    ],
)

tf_cuda_cc_test(
    name = "matmul_op_test",
    size = "small",
    srcs = ["matmul_op_test.cc"],
    deps = [
        ":matmul_op",
        ":ops_testutil",
        ":ops_util",
        ":quantized_ops",
        "//tensorflow/cc:cc_ops",
        "//tensorflow/cc:client_session",
        "//tensorflow/core:array_ops_op_lib",
        "//tensorflow/core:framework",
        "//tensorflow/core:math_ops_op_lib",
        "//tensorflow/core:nn_ops_op_lib",
        "//tensorflow/core:protos_all_cc",
        "//tensorflow/core:test",
        "//tensorflow/core:test_main",
        "//tensorflow/core:testlib",
    ],
)

tf_cuda_cc_test(
    name = "batch_matmul_op_test",
    size = "small",
    srcs = ["batch_matmul_op_test.cc"],
    deps = [
        ":batch_matmul_op",
        ":ops_testutil",
        ":ops_util",
        "//tensorflow/core:core_cpu",
        "//tensorflow/core:framework",
        "//tensorflow/core:lib",
        "//tensorflow/core:protos_all_cc",
        "//tensorflow/core:test",
        "//tensorflow/core:test_main",
        "//tensorflow/core:testlib",
    ],
)

tf_cuda_cc_test(
    name = "reduction_ops_test",
    size = "small",
    srcs = ["reduction_ops_test.cc"],
    linkopts = select({
        "//tensorflow:darwin": ["-headerpad_max_install_names"],
        "//conditions:default": [],
    }),
    deps = [
        ":ops_testutil",
        ":ops_util",
        ":reduction_ops",
        "//tensorflow/core:core_cpu",
        "//tensorflow/core:framework",
        "//tensorflow/core:lib",
        "//tensorflow/core:protos_all_cc",
        "//tensorflow/core:test",
        "//tensorflow/core:test_main",
        "//tensorflow/core:testlib",
    ],
)

tf_cc_test(
    name = "segment_reduction_ops_test",
    size = "small",
    srcs = ["segment_reduction_ops_test.cc"],
    deps = [
        ":ops_testutil",
        ":ops_util",
        ":segment_reduction_ops",
        "//tensorflow/core:core_cpu",
        "//tensorflow/core:core_cpu_internal",
        "//tensorflow/core:framework",
        "//tensorflow/core:lib",
        "//tensorflow/core:protos_all_cc",
        "//tensorflow/core:test",
        "//tensorflow/core:test_main",
        "//tensorflow/core:testlib",
    ],
)

tf_cc_test(
    name = "immutable_constant_op_test",
    srcs = ["immutable_constant_op_test.cc"],
    deps = [
        ":array",
        ":immutable_constant_op",
        ":matmul_op",
        ":ops_testutil",
        ":ops_util",
        ":random_shuffle_op",
        "//tensorflow/cc:cc_ops",
        "//tensorflow/core:core_cpu",
        "//tensorflow/core:direct_session",
        "//tensorflow/core:framework",
        "//tensorflow/core:lib",
        "//tensorflow/core:ops",
        "//tensorflow/core:test",
        "//tensorflow/core:test_main",
        "//tensorflow/core:testlib",
    ],
)

tf_cc_test(
    name = "shape_op_test",
    srcs = ["shape_op_test.cc"],
    deps = [
        ":array",
        ":ops_testutil",
        ":ops_util",
        "//tensorflow/cc:cc_ops",
        "//tensorflow/cc:client_session",
        "//tensorflow/core:core_cpu",
        "//tensorflow/core:direct_session",
        "//tensorflow/core:framework",
        "//tensorflow/core:lib",
        "//tensorflow/core:ops",
        "//tensorflow/core:protos_all_cc",
        "//tensorflow/core:test",
        "//tensorflow/core:test_main",
        "//tensorflow/core:testlib",
    ],
)

tf_cuda_cc_test(
    name = "sparse_matmul_op_test",
    size = "small",
    srcs = ["sparse_matmul_op_test.cc"],
    deps = [
        ":ops_testutil",
        ":ops_util",
        ":sparse_matmul_op",
        "//tensorflow/core:core_cpu",
        "//tensorflow/core:framework",
        "//tensorflow/core:lib",
        "//tensorflow/core:protos_all_cc",
        "//tensorflow/core:test",
        "//tensorflow/core:test_main",
        "//tensorflow/core:testlib",
    ],
)

tf_cuda_cc_test(
    name = "split_op_test",
    size = "small",
    srcs = ["split_op_test.cc"],
    deps = [
        ":ops_testutil",
        ":ops_util",
        ":split_op",
        "//tensorflow/core:core_cpu",
        "//tensorflow/core:framework",
        "//tensorflow/core:lib",
        "//tensorflow/core:protos_all_cc",
        "//tensorflow/core:test",
        "//tensorflow/core:test_main",
        "//tensorflow/core:testlib",
    ],
)

tf_cuda_cc_test(
    name = "split_v_op_test",
    size = "small",
    srcs = ["split_v_op_test.cc"],
    deps = [
        ":ops_testutil",
        ":ops_util",
        ":split_v_op",
        "//tensorflow/core:core_cpu",
        "//tensorflow/core:framework",
        "//tensorflow/core:lib",
        "//tensorflow/core:protos_all_cc",
        "//tensorflow/core:test",
        "//tensorflow/core:test_main",
        "//tensorflow/core:testlib",
    ],
)

tf_cuda_cc_test(
    name = "diag_op_test",
    size = "small",
    srcs = ["diag_op_test.cc"],
    deps = [
        ":diag_op",
        ":ops_testutil",
        ":ops_util",
        "//tensorflow/core:core_cpu",
        "//tensorflow/core:framework",
        "//tensorflow/core:lib",
        "//tensorflow/core:protos_all_cc",
        "//tensorflow/core:test",
        "//tensorflow/core:test_main",
        "//tensorflow/core:testlib",
    ],
)

# conv_grad_ops currently has to be built with conv_ops*.
# TODO(josh11b, zhengxq): put these a separate libraries in ":nn" below once
# conv_ops_gpu.h has be separated into its own library.
tf_kernel_library(
    name = "conv_ops",
    srcs = [
        "conv_grad_filter_ops.cc",
        "conv_grad_input_ops.cc",
        "conv_grad_ops.cc",
        "conv_grad_ops_3d.cc",
        "deep_conv2d.cc",
    ] + select({
        ":xsmm": ["xsmm_conv2d.cc"],
        "//conditions:default": [],
    }),
    hdrs = [
        "fill_functor.h",
        "conv_grad_ops.h",
        "deep_conv2d.h",
        "gemm_functors.h",
        "winograd_transform.h",
    ] + select({
        ":xsmm": ["xsmm_conv2d.h"],
        "//conditions:default": [],
    }),
    # Override EIGEN_STRONG_INLINE to inline when --define=override_eigen_strong_inline=true,
    # So that it doesn't take 20 minutes to compile conv_grad_ops_3d.cc and conv_ops_3d.cc
    # on Windows. See https://github.com/tensorflow/tensorflow/issues/10521
    copts = if_override_eigen_strong_inline(["/DEIGEN_STRONG_INLINE=inline"]),
    defines = select({
        ":xsmm": [
            "TENSORFLOW_USE_LIBXSMM",
            "EIGEN_USE_LIBXSMM",
        ],
        "//conditions:default": [],
    }) + select({
        ":xsmm_backward": ["TENSORFLOW_USE_LIBXSMM_BACKWARD"],
        "//conditions:default": [],
    }),
    prefix = "conv_ops",
    deps = [
        ":bounds_check",
        ":conv_2d",
        ":conv_3d",
        ":image_resizer_state",
        ":fill_functor",
        ":ops_util",
        "//tensorflow/core:core_cpu",
        "//tensorflow/core:framework",
        "//tensorflow/core:lib",
        "//tensorflow/core:lib_internal",
        "//tensorflow/core:nn_ops_op_lib",
    ] + select({
        ":xsmm": [
            "@libxsmm_archive//:xsmm_avx",
        ],
        "//conditions:default": [],
    }) + if_cuda([
        "//tensorflow/core/platform/default/build_config:cublas_plugin",
        "//tensorflow/core/platform/default/build_config:cudnn_plugin",
    ]),
)

tf_kernel_library(
    name = "depthwise_conv_op",
    prefix = "depthwise_conv_op",
    deps = [
        ":bounds_check",
        ":conv_ops",
        ":ops_util",
        "//tensorflow/core:core_cpu",
        "//tensorflow/core:framework",
        "//tensorflow/core:lib",
        "//tensorflow/core:nn_ops_op_lib",
    ] + if_cuda(["@cub_archive//:cub"]),
)

tf_kernel_library(
    name = "depthwise_conv_grad_op",
    hdrs = [
        "depthwise_conv_op.h",
    ],
    prefix = "depthwise_conv_grad_op",
    deps = [
        ":bounds_check",
        ":ops_util",
        "//tensorflow/core:core_cpu",
        "//tensorflow/core:framework",
        "//tensorflow/core:lib",
        "//tensorflow/core:nn_ops_op_lib",
    ],
)

cc_library(
    name = "nn",
    deps = [
        ":batch_norm_op",
        ":bias_op",
        ":conv_ops",
        ":data_format_ops",
        ":depthwise_conv_grad_op",
        ":depthwise_conv_op",
        ":dilation_ops",
        ":fused_batch_norm_op",
        ":in_topk_op",
        ":l2loss_op",
        ":lrn_op",
        ":nth_element_op",
        ":relu_op",
        ":softmax_op",
        ":softplus_op",
        ":softsign_op",
        ":topk_op",
        ":xent_op",
    ],
)

NN_DEPS = [
    ":bounds_check",
    ":conv_2d",
    ":fused_batch_norm_util_gpu",
    ":ops_util",
    ":pooling_ops",
    "//tensorflow/core:framework",
    "//tensorflow/core:lib",
    "//tensorflow/core:lib_internal",
    "//tensorflow/core:nn_grad",
    "//tensorflow/core:nn_ops_op_lib",
    "//third_party/eigen3",
]

tf_kernel_library(
    name = "batch_norm_op",
    prefix = "batch_norm_op",
    deps = NN_DEPS,
)

tf_kernel_library(
    name = "data_format_ops",
    prefix = "data_format_ops",
    deps = NN_DEPS,
)

tf_kernel_library(
    name = "bias_op",
    prefix = "bias_op",
    deps = NN_DEPS,
)

tf_kernel_library(
    name = "fused_batch_norm_op",
    prefix = "fused_batch_norm_op",
    deps = NN_DEPS + [
        ":fill_functor",
    ],
)

tf_kernel_library(
    name = "in_topk_op",
    prefix = "in_topk_op",
    deps = NN_DEPS,
)

tf_kernel_library(
    name = "lrn_op",
    prefix = "lrn_op",
    deps = NN_DEPS,
)

tf_kernel_library(
    name = "relu_op",
    prefix = "relu_op",
    deps = NN_DEPS,
)

tf_kernel_library(
    name = "softmax_op",
    prefix = "softmax_op",
    deps = NN_DEPS + if_cuda([
        ":reduction_ops",
        "@cub_archive//:cub",
    ]),
)

tf_kernel_library(
    name = "softplus_op",
    prefix = "softplus_op",
    deps = NN_DEPS + [":warn_about_ints"],
)

tf_kernel_library(
    name = "softsign_op",
    prefix = "softsign_op",
    deps = NN_DEPS + [":warn_about_ints"],
)

tf_kernel_library(
    name = "topk_op",
    prefix = "topk_op",
    deps = NN_DEPS + if_cuda(["@cub_archive//:cub"]),
)

tf_kernel_library(
    name = "nth_element_op",
    prefix = "nth_element_op",
    deps = NN_DEPS,
)

tf_kernel_library(
    name = "xent_op",
    prefix = "xent_op",
    deps = NN_DEPS,
)

tf_kernel_library(
    name = "bincount_op",
    prefix = "bincount_op",
    deps = [
        "//tensorflow/core:framework",
        "//tensorflow/core:lib",
        "//tensorflow/core:lib_internal",
        "//third_party/eigen3",
    ] + if_cuda(["@cub_archive//:cub"]),
)

tf_kernel_library(
    name = "histogram_op",
    prefix = "histogram_op",
    deps = [
        "//tensorflow/core:framework",
        "//tensorflow/core:lib",
        "//tensorflow/core:lib_internal",
        "//third_party/eigen3",
    ] + if_cuda(["@cub_archive//:cub"]),
)

tf_kernel_library(
    name = "l2loss_op",
    prefix = "l2loss_op",
    deps = [
        ":reduction_ops",
        "//third_party/eigen3",
        "//tensorflow/core:framework",
        "//tensorflow/core:lib",
        "//tensorflow/core:lib_internal",
        "//tensorflow/core:nn_grad",
        "//tensorflow/core:nn_ops_op_lib",
    ] + if_cuda(["@cub_archive//:cub"]),
)

tf_cuda_cc_test(
    name = "lrn_op_test",
    srcs = ["lrn_op_test.cc"],
    deps = [
        ":nn",
        ":ops_testutil",
        ":ops_util",
        ":xent_op",
        "//tensorflow/cc:cc_ops",
        "//tensorflow/core:core_cpu",
        "//tensorflow/core:core_cpu_internal",
        "//tensorflow/core:framework",
        "//tensorflow/core:lib",
        "//tensorflow/core:protos_all_cc",
        "//tensorflow/core:test",
        "//tensorflow/core:test_main",
        "//tensorflow/core:testlib",
    ],
)

tf_cuda_cc_test(
    name = "xent_op_test",
    srcs = ["xent_op_test.cc"],
    deps = [
        ":nn",
        ":ops_testutil",
        ":ops_util",
        ":xent_op",
        "//tensorflow/cc:cc_ops",
        "//tensorflow/core:core_cpu",
        "//tensorflow/core:core_cpu_internal",
        "//tensorflow/core:framework",
        "//tensorflow/core:lib",
        "//tensorflow/core:protos_all_cc",
        "//tensorflow/core:test",
        "//tensorflow/core:test_main",
        "//tensorflow/core:testlib",
    ],
)

tf_cuda_cc_test(
    name = "nn_ops_test",
    srcs = ["nn_ops_test.cc"],
    deps = [
        ":nn",
        ":ops_testutil",
        ":ops_util",
        "//tensorflow/cc:cc_ops",
        "//tensorflow/cc:cc_ops_internal",
        "//tensorflow/core:core_cpu",
        "//tensorflow/core:core_cpu_internal",
        "//tensorflow/core:framework",
        "//tensorflow/core:lib",
        "//tensorflow/core:protos_all_cc",
        "//tensorflow/core:test",
        "//tensorflow/core:test_main",
        "//tensorflow/core:testlib",
        "//third_party/eigen3",
    ],
)

tf_kernel_library(
    name = "pooling_ops",
    srcs = [
        "avgpooling_op.cc",
        "cudnn_pooling_gpu.cc",
        "fractional_avg_pool_op.cc",
        "fractional_max_pool_op.cc",
        "fractional_pool_common.cc",
        "maxpooling_op.cc",
        "pooling_ops_3d.cc",
        "pooling_ops_common.cc",
    ],
    hdrs = [
        "avgpooling_op.h",
        "cudnn_pooling_gpu.h",
        "fractional_pool_common.h",
        "maxpooling_op.h",
        "pooling_ops_3d.h",
        "pooling_ops_common.h",
    ] + if_sycl(["pooling_ops_3d_sycl.h"]),
    gpu_srcs = [
        "avgpooling_op.h",
        "avgpooling_op_gpu.cu.cc",
        "maxpooling_op.h",
        "maxpooling_op_gpu.cu.cc",
        "maxpooling_op_gpu.h",
        "pooling_ops_common.h",
        "pooling_ops_common_gpu.h",
        "pooling_ops_3d_gpu.h",
        "pooling_ops_3d_gpu.cu.cc",
    ],
    deps = [
        ":conv_2d",
        ":conv_3d",
        ":conv_ops",
        ":eigen_helpers",
        ":ops_util",
        "//tensorflow/core:core_cpu",
        "//tensorflow/core:framework",
        "//tensorflow/core:lib",
        "//tensorflow/core:lib_internal",
        "//tensorflow/core:nn_ops_op_lib",
        "//third_party/eigen3",
    ],
)

tf_kernel_library(
    name = "fake_quant_ops",
    srcs = ["fake_quant_ops.cc"],
    hdrs = ["fake_quant_ops_functor.h"],
    gpu_srcs = [
        "fake_quant_ops_gpu.cu.cc",
        "fake_quant_ops_functor.h",
    ],
    deps = [
        "//tensorflow/core:framework",
        "//tensorflow/core:lib",
        "//third_party/eigen3",
    ],
    alwayslink = 1,
)

tf_kernel_library(
    name = "fused_batch_norm_util",
    gpu_srcs = [
        "fused_batch_norm_op.h",
        "fused_batch_norm_op.cu.cc",
    ],
    deps = [
        "//tensorflow/core:framework",
        "//tensorflow/core:lib",
        "//third_party/eigen3",
    ],
)

cc_library(
    name = "pooling_ops_hdrs",
    hdrs = [
        "avgpooling_op.h",
        "maxpooling_op.h",
        "pooling_ops_common.h",
    ],
    deps = [
        ":eigen_helpers",
        ":ops_util_hdrs",
        "//third_party/eigen3",
    ],
)

tf_kernel_library(
    name = "dilation_ops",
    prefix = "dilation_ops",
    deps = [
        ":ops_util",
        "//tensorflow/core:core_cpu",
        "//tensorflow/core:framework",
        "//tensorflow/core:lib",
        "//tensorflow/core:nn_ops_op_lib",
        "//third_party/eigen3",
    ],
)

tf_kernel_library(
    name = "batch_space_ops",
    srcs = [
        "batchtospace_op.cc",
        "spacetobatch_functor.cc",
        "spacetobatch_functor.h",
        "spacetobatch_op.cc",
    ],
    gpu_srcs = [
        "spacetobatch_functor.h",
        "spacetobatch_functor_gpu.cu.cc",
    ],
    visibility = ["//visibility:private"],
    deps = [
        ":bounds_check",
        "//tensorflow/core:framework",
        "//tensorflow/core:lib",
        "//third_party/eigen3",
    ],
)

tf_cuda_cc_test(
    name = "spacetobatch_benchmark_test",
    srcs = ["spacetobatch_benchmark_test.cc"],
    deps = [
        ":batch_space_ops",
        ":ops_testutil",
        ":ops_util",
        "//tensorflow/core:core_cpu",
        "//tensorflow/core:framework",
        "//tensorflow/core:protos_all_cc",
        "//tensorflow/core:test",
        "//tensorflow/core:test_main",
        "//tensorflow/core:testlib",
    ],
)

tf_kernel_library(
    name = "depth_space_ops",
    srcs = [
        "depthtospace_op.cc",
        "spacetodepth_op.cc",
    ],
    hdrs = [
        "depthtospace_op.h",
        "spacetodepth_op.h",
    ],
    gpu_srcs = [
        "depthtospace_op.h",
        "depthtospace_op_gpu.cu.cc",
        "spacetodepth_op.h",
        "spacetodepth_op_gpu.cu.cc",
    ],
    visibility = ["//visibility:private"],
    deps = [
        "//tensorflow/core:framework",
        "//tensorflow/core:lib",
        "//third_party/eigen3",
    ],
)

cc_library(
    name = "parsing",
    deps = [
        ":decode_compressed_op",
        ":decode_csv_op",
        ":decode_raw_op",
        ":example_parsing_ops",
        ":parse_tensor_op",
        ":string_to_number_op",
    ],
)

PARSING_DEPS = [
    "//tensorflow/core:framework",
    "//tensorflow/core:lib",
    "//tensorflow/core:parsing_ops_op_lib",
    "//tensorflow/core:proto_text",
    "//tensorflow/core:protos_all_cc",
]

tf_kernel_library(
    name = "decode_csv_op",
    prefix = "decode_csv_op",
    deps = PARSING_DEPS,
)

tf_kernel_library(
    name = "decode_raw_op",
    prefix = "decode_raw_op",
    deps = PARSING_DEPS,
)

tf_kernel_library(
    name = "decode_compressed_op",
    prefix = "decode_compressed_op",
    deps = [
        "//tensorflow/core:lib_internal",
    ] + PARSING_DEPS,
)

tf_kernel_library(
    name = "example_parsing_ops",
    prefix = "example_parsing_ops",
    deps = PARSING_DEPS,
)

tf_kernel_library(
    name = "parse_tensor_op",
    prefix = "parse_tensor_op",
    deps = PARSING_DEPS,
)

tf_cc_test(
    name = "parse_tensor_test",
    srcs = ["parse_tensor_test.cc"],
    deps = [
        ":ops_testutil",
        ":parse_tensor_op",
        "//tensorflow/core:core_cpu_internal",
        "//tensorflow/core:framework",
        "//tensorflow/core:test_main",
        "//tensorflow/core:testlib",
    ],
)

tf_kernel_library(
    name = "string_to_number_op",
    prefix = "string_to_number_op",
    deps = PARSING_DEPS,
)

cc_library(
    name = "random_ops",
    deps = [
        ":random_op",
        ":random_shuffle_op",
    ],
)

RANDOM_OPS_DEPS = [
    "//tensorflow/core:core_cpu",
    "//tensorflow/core:framework",
    "//tensorflow/core:lib",
    "//tensorflow/core:lib_internal",
    "//tensorflow/core:random_ops_op_lib",
]

tf_kernel_library(
    name = "random_op",
    prefix = "random_op",
    deps = RANDOM_OPS_DEPS,
)

tf_kernel_library(
    name = "random_shuffle_op",
    prefix = "random_shuffle_op",
    deps = RANDOM_OPS_DEPS,
)

tf_cuda_cc_test(
    name = "random_op_test",
    size = "small",
    srcs = ["random_op_test.cc"],
    deps = [
        ":random_ops",
        "//tensorflow/core:core_cpu",
        "//tensorflow/core:framework",
        "//tensorflow/core:lib",
        "//tensorflow/core:test",
        "//tensorflow/core:test_main",
        "//tensorflow/core:testlib",
    ],
)

tf_kernel_library(
    name = "stateless_random_ops",
    prefix = "stateless_random_ops",
    deps = [
        ":bounds_check",
        ":random_op",
        "//tensorflow/core:framework",
        "//tensorflow/core:lib",
        "//tensorflow/core:stateless_random_ops_op_lib",
    ],
)

cc_library(
    name = "required",
    deps = [
        ":no_op",
        ":sendrecv_ops",
    ],
)

REQUIRED_DEPS = [
    "//tensorflow/core:framework",
    "//tensorflow/core:lib",
    "//tensorflow/core:no_op_op_lib",
    "//tensorflow/core:sendrecv_ops_op_lib",
]

tf_kernel_library(
    name = "no_op",
    prefix = "no_op",
    deps = REQUIRED_DEPS,
)

tf_kernel_library(
    name = "sendrecv_ops",
    prefix = "sendrecv_ops",
    deps = REQUIRED_DEPS,
)

tf_cc_test(
    name = "sendrecv_ops_test",
    srcs = ["sendrecv_ops_test.cc"],
    linkstatic = tf_kernel_tests_linkstatic(),  # Required for benchmarking
    deps = [
        ":ops_testutil",
        ":ops_util",
        ":sendrecv_ops",
        "//tensorflow/core:framework",
        "//tensorflow/core:test",
        "//tensorflow/core:test_main",
        "//tensorflow/core:testlib",
    ],
)

cc_library(
    name = "sparse",
    deps = [
        ":serialize_sparse_op",
        ":sparse_add_grad_op",
        ":sparse_add_op",
        ":sparse_concat_op",
        ":sparse_cross_op",
        ":sparse_dense_binary_op_shared",
        ":sparse_fill_empty_rows_op",
        ":sparse_reduce_op",
        ":sparse_reorder_op",
        ":sparse_reshape_op",
        ":sparse_slice_op",
        ":sparse_softmax",
        ":sparse_sparse_binary_op_shared",
        ":sparse_split_op",
        ":sparse_tensor_dense_add_op",
        ":sparse_tensor_dense_matmul_op",
        ":sparse_tensors_map_ops",
        ":sparse_to_dense_op",
        ":sparse_xent_op",
    ],
)

SPARSE_DEPS = [
    ":bounds_check",
    ":cwise_op",
    ":fill_functor",
    ":scatter_functor",
    "//third_party/eigen3",
    "//tensorflow/core:framework",
    "//tensorflow/core:lib",
    "//tensorflow/core:sparse_ops_op_lib",
]

tf_kernel_library(
    name = "sparse_add_grad_op",
    prefix = "sparse_add_grad_op",
    deps = SPARSE_DEPS,
)

tf_kernel_library(
    name = "sparse_add_op",
    prefix = "sparse_add_op",
    deps = SPARSE_DEPS,
)

tf_kernel_library(
    name = "sparse_concat_op",
    prefix = "sparse_concat_op",
    deps = SPARSE_DEPS,
)

tf_kernel_library(
    name = "sparse_fill_empty_rows_op",
    prefix = "sparse_fill_empty_rows_op",
    deps = SPARSE_DEPS,
)

tf_kernel_library(
    name = "sparse_cross_op",
    prefix = "sparse_cross_op",
    deps = SPARSE_DEPS,
)

tf_kernel_library(
    name = "sparse_reduce_op",
    prefix = "sparse_reduce_op",
    deps = SPARSE_DEPS,
)

tf_kernel_library(
    name = "sparse_dense_binary_op_shared",
    prefix = "sparse_dense_binary_op_shared",
    deps = SPARSE_DEPS,
)

tf_kernel_library(
    name = "sparse_sparse_binary_op_shared",
    prefix = "sparse_sparse_binary_op_shared",
    deps = SPARSE_DEPS,
)

tf_kernel_library(
    name = "sparse_reorder_op",
    prefix = "sparse_reorder_op",
    deps = SPARSE_DEPS,
)

tf_kernel_library(
    name = "sparse_reshape_op",
    prefix = "sparse_reshape_op",
    deps = SPARSE_DEPS + [
        ":reshape_util",
    ],
)

tf_kernel_library(
    name = "sparse_slice_op",
    prefix = "sparse_slice_op",
    deps = SPARSE_DEPS,
)

tf_kernel_library(
    name = "sparse_softmax",
    prefix = "sparse_softmax",
    deps = SPARSE_DEPS,
)

tf_kernel_library(
    name = "sparse_split_op",
    prefix = "sparse_split_op",
    deps = SPARSE_DEPS,
)

tf_kernel_library(
    name = "sparse_tensor_dense_add_op",
    prefix = "sparse_tensor_dense_add_op",
    deps = SPARSE_DEPS,
)

tf_kernel_library(
    name = "sparse_tensor_dense_matmul_op",
    prefix = "sparse_tensor_dense_matmul_op",
    deps = SPARSE_DEPS,
)

tf_kernel_library(
    name = "sparse_to_dense_op",
    prefix = "sparse_to_dense_op",
    deps = SPARSE_DEPS,
)

tf_kernel_library(
    name = "sparse_xent_op",
    prefix = "sparse_xent_op",
    deps = SPARSE_DEPS,
)

tf_kernel_library(
    name = "serialize_sparse_op",
    prefix = "serialize_sparse_op",
    deps = SPARSE_DEPS + [
        ":reshape_util",
        "//tensorflow/core:protos_all_cc",
    ],
)

tf_kernel_library(
    name = "sparse_tensors_map_ops",
    prefix = "sparse_tensors_map_ops",
    deps = SPARSE_DEPS,
)

tf_cuda_cc_tests(
    name = "sparse2_tests",
    size = "small",
    srcs = [
        "sparse_tensor_dense_matmul_op_test.cc",
        "sparse_to_dense_op_test.cc",
        "sparse_xent_op_test.cc",
    ],
    deps = [
        ":ops_testutil",
        ":ops_util",
        ":sparse",
        ":xent_op",
        "//tensorflow/core:core_cpu",
        "//tensorflow/core:core_cpu_internal",
        "//tensorflow/core:framework",
        "//tensorflow/core:protos_all_cc",
        "//tensorflow/core:test",
        "//tensorflow/core:test_main",
        "//tensorflow/core:testlib",
    ],
)

cc_library(
    name = "loss_updaters",
    hdrs = [
        "hinge-loss.h",
        "logistic-loss.h",
        "loss.h",
        "smooth-hinge-loss.h",
        "squared-loss.h",
    ],
    deps = [
        "//tensorflow/core:framework_headers_lib",
        "//tensorflow/core:lib",
    ],
)

tf_cc_test(
    name = "loss_test",
    size = "small",
    srcs = ["loss_test.cc"],
    deps = [
        ":loss_updaters",
        "//tensorflow/core:lib",
        "//tensorflow/core:test",
        "//tensorflow/core:test_main",
    ],
)

tf_cc_test(
    name = "sdca_ops_test",
    size = "small",
    srcs = ["sdca_ops_test.cc"],
    linkstatic = tf_kernel_tests_linkstatic(),  # Required for benchmarking
    deps = [
        ":ops_util",
        "//tensorflow/core:all_kernels",
        "//tensorflow/core:core_cpu",
        "//tensorflow/core:framework",
        "//tensorflow/core:lib_internal",
        "//tensorflow/core:test",
        "//tensorflow/core:test_main",
        "//tensorflow/core:testlib",
    ],
)

tf_kernel_library(
    name = "sdca_ops",
    prefix = "sdca_ops",
    deps = [
        ":loss_updaters",
        ":sdca_internal",
        "//tensorflow/core:framework",
        "//tensorflow/core:lib",
        "//tensorflow/core:lib_internal",
        "//tensorflow/core:sdca_ops_op_lib",
        "//third_party/eigen3",
        "@farmhash_archive//:farmhash",
    ],
    alwayslink = 1,
)

cc_library(
    name = "sdca_internal",
    srcs = ["sdca_internal.cc"],
    hdrs = ["sdca_internal.h"],
    deps = [
        ":loss_updaters",
        "//tensorflow/core:framework",
        "//tensorflow/core:lib",
        "//tensorflow/core:lib_internal",
        "//third_party/eigen3",
    ],
)

cc_library(
    name = "state",
    deps = [
        ":count_up_to_op",
        ":dense_update_ops",
        ":scatter_nd_op",
        ":scatter_op",
        ":variable_ops",
    ],
)

STATE_DEPS = [
    ":assign_op",
    ":bounds_check",
    ":fill_functor",
    ":scatter_functor",
    "//third_party/eigen3",
    "//tensorflow/core:framework",
    "//tensorflow/core:lib",
    "//tensorflow/core:state_ops_op_lib",
] + if_sycl(["//tensorflow/core:sycl_runtime"])

tf_kernel_library(
    name = "count_up_to_op",
    prefix = "count_up_to_op",
    deps = STATE_DEPS + [":variable_ops"],
)

tf_kernel_library(
    name = "dense_update_ops",
    prefix = "dense_update_ops",
    deps = STATE_DEPS + [":dense_update_functor"],
)

tf_kernel_library(
    name = "scatter_op",
    prefix = "scatter_op",
    deps = STATE_DEPS,
)

tf_kernel_library(
    name = "scatter_nd_op",
    srcs = [
        "scatter_nd_op.cc",
        "scatter_nd_op_cpu_impl_0.cc",
        "scatter_nd_op_cpu_impl_1.cc",
        "scatter_nd_op_cpu_impl_2.cc",
        "scatter_nd_op_cpu_impl_3.cc",
        "scatter_nd_op_cpu_impl_4.cc",
        "scatter_nd_op_cpu_impl_5.cc",
        "scatter_nd_op_cpu_impl_6.cc",
        "scatter_nd_op_cpu_impl_7.cc",
    ],
    hdrs = [
        "scatter_nd_op.h",
        "scatter_nd_op_cpu_impl.h",
    ],
    gpu_srcs = [
        "scatter_nd_op.h",
        "scatter_nd_op_gpu.cu.cc",
    ],
    deps = STATE_DEPS + [
        ":dense_update_functor",
        ":training_op_helpers",
        ":variable_ops",
    ],
)

tf_kernel_library(
    name = "variable_ops",
    prefix = "variable_ops",
    deps = STATE_DEPS,
)

tf_kernel_library(
    name = "critical_section",
    prefix = "critical_section",
    deps = STATE_DEPS + [":captured_function"],
)

tf_cc_test(
    name = "scatter_op_test",
    size = "small",
    srcs = ["scatter_op_test.cc"],
    deps = [
        ":fill_functor",
        ":ops_testutil",
        ":ops_util",
        ":scatter_op",
        "//tensorflow/core:framework",
        "//tensorflow/core:lib",
        "//tensorflow/core:protos_all_cc",
        "//tensorflow/core:test",
        "//tensorflow/core:test_main",
        "//tensorflow/core:testlib",
    ],
)

tf_cuda_cc_test(
    name = "scatter_nd_op_test",
    size = "small",
    srcs = ["scatter_nd_op_test.cc"],
    tags = ["noasan"],  # http://b/32635055
    deps = [
        ":ops_testutil",
        ":ops_util",
        ":scatter_nd_op",
        "//tensorflow/core:core_cpu",
        "//tensorflow/core:framework",
        "//tensorflow/core:lib",
        "//tensorflow/core:protos_all_cc",
        "//tensorflow/core:test",
        "//tensorflow/core:test_main",
        "//tensorflow/core:testlib",
    ],
)

cc_library(
    name = "string",
    deps = [
        ":as_string_op",
        ":base64_ops",
        ":reduce_join_op",
        ":string_join_op",
        ":string_split_op",
        ":string_to_hash_bucket_op",
        ":substr_op",
    ],
)

STRING_DEPS = [
    ":bounds_check",
    "//third_party/eigen3",
    "//tensorflow/core:framework",
    "//tensorflow/core:lib",
    "//tensorflow/core:lib_internal",
    "//tensorflow/core:string_ops_op_lib",
]

tf_kernel_library(
    name = "string_to_hash_bucket_op",
    prefix = "string_to_hash_bucket_op",
    deps = STRING_DEPS,
)

tf_kernel_library(
    name = "reduce_join_op",
    prefix = "reduce_join_op",
    deps = STRING_DEPS,
)

tf_kernel_library(
    name = "string_join_op",
    prefix = "string_join_op",
    deps = STRING_DEPS,
)

tf_kernel_library(
    name = "string_split_op",
    prefix = "string_split_op",
    deps = STRING_DEPS,
)

tf_kernel_library(
    name = "substr_op",
    prefix = "substr_op",
    deps = STRING_DEPS,
)

tf_kernel_library(
    name = "as_string_op",
    prefix = "as_string_op",
    deps = STRING_DEPS,
)

tf_kernel_library(
    name = "base64_ops",
    prefix = "base64_ops",
    deps = STRING_DEPS,
)

tf_kernel_library(
    name = "training_ops",
    prefix = "training_ops",
    deps = [
        ":bounds_check",
        ":training_op_helpers",
        ":variable_ops",
        "//tensorflow/core:framework",
        "//tensorflow/core:lib",
        "//tensorflow/core:training_ops_op_lib",
        "//third_party/eigen3",
    ],
)

tf_cc_test(
    name = "training_ops_test",
    size = "small",
    srcs = ["training_ops_test.cc"],
    deps = [
        ":dense_update_ops",
        ":ops_util",
        ":training_ops",
        "//tensorflow/core:core_cpu",
        "//tensorflow/core:framework",
        "//tensorflow/core:test",
        "//tensorflow/core:test_main",
        "//tensorflow/core:testlib",
    ],
)

tf_kernel_library(
    name = "multinomial_op",
    prefix = "multinomial_op",
    deps = [
        ":random_op",
        ":random_ops",
        "//tensorflow/core:framework",
        "//tensorflow/core:lib",
        "//tensorflow/core:lib_internal",
        "//third_party/eigen3",
    ],
)

tf_cuda_cc_test(
    name = "multinomial_op_test",
    size = "small",
    srcs = ["multinomial_op_test.cc"],
    deps = [
        ":multinomial_op",
        ":ops_util",
        "//tensorflow/core:core_cpu",
        "//tensorflow/core:framework",
        "//tensorflow/core:test",
        "//tensorflow/core:test_main",
        "//tensorflow/core:testlib",
    ],
)

tf_kernel_library(
    name = "parameterized_truncated_normal_op",
    prefix = "parameterized_truncated_normal_op",
    deps = [
        "//tensorflow/core:core_cpu",
        "//tensorflow/core:framework",
        "//tensorflow/core:lib",
        "//tensorflow/core:lib_internal",
        "//tensorflow/core:random_ops_op_lib",
    ],
)

tf_cuda_cc_test(
    name = "parameterized_truncated_normal_op_test",
    size = "small",
    srcs = ["parameterized_truncated_normal_op_test.cc"],
    deps = [
        ":ops_util",
        ":parameterized_truncated_normal_op",
        "//tensorflow/core:core_cpu",
        "//tensorflow/core:framework",
        "//tensorflow/core:test",
        "//tensorflow/core:test_main",
        "//tensorflow/core:testlib",
    ],
)

tf_kernel_library(
    name = "random_poisson_op",
    prefix = "random_poisson_op",
    deps = [
        ":random_ops",
        "//tensorflow/core:framework",
        "//tensorflow/core:lib",
        "//tensorflow/core:lib_internal",
        "//tensorflow/core:random_ops_op_lib",
    ],
)

tf_cuda_cc_test(
    name = "random_poisson_op_test",
    size = "small",
    srcs = ["random_poisson_op_test.cc"],
    deps = [
        ":ops_util",
        ":random_poisson_op",
        "//tensorflow/core:core_cpu",
        "//tensorflow/core:framework",
        "//tensorflow/core:test",
        "//tensorflow/core:test_main",
        "//tensorflow/core:testlib",
    ],
)

tf_kernel_library(
    name = "word2vec_kernels",
    prefix = "word2vec_kernels",
    deps = [
        "//tensorflow/core:framework",
        "//tensorflow/core:lib",
        "//tensorflow/core:lib_internal",
        "//tensorflow/core:word2vec_ops",
    ],
)

filegroup(
    name = "spectrogram_test_data",
    srcs = [
        "spectrogram_test_data/short_test_segment.wav",
        "spectrogram_test_data/short_test_segment_spectrogram.csv.bin",
        "spectrogram_test_data/short_test_segment_spectrogram_400_200.csv.bin",
    ],
    visibility = ["//visibility:public"],
)

cc_library(
    name = "spectrogram",
    srcs = ["spectrogram.cc"],
    hdrs = ["spectrogram.h"],
    copts = tf_copts(),
    deps = [
        "//tensorflow/core:framework",
        "//tensorflow/core:lib",
        "//third_party/fft2d:fft2d_headers",
        "@fft2d",
    ],
)

cc_library(
    name = "spectrogram_test_utils",
    testonly = 1,
    srcs = ["spectrogram_test_utils.cc"],
    hdrs = ["spectrogram_test_utils.h"],
    copts = tf_copts(),
    deps = [
        "//tensorflow/core:framework",
        "//tensorflow/core:lib",
        "//tensorflow/core:lib_internal",
        "//tensorflow/core:protos_all_cc",
        "//tensorflow/core:test",
    ],
)

tf_cc_binary(
    name = "spectrogram_convert_test_data",
    testonly = 1,
    srcs = ["spectrogram_convert_test_data.cc"],
    deps = [
        ":spectrogram_test_utils",
        "//tensorflow/core:lib",
        "//tensorflow/core:lib_internal",
    ],
)

tf_cc_test(
    name = "spectrogram_test",
    size = "medium",
    srcs = ["spectrogram_test.cc"],
    data = [":spectrogram_test_data"],
    deps = [
        ":spectrogram",
        ":spectrogram_test_utils",
        "//tensorflow/core:lib",
        "//tensorflow/core:lib_internal",
        "//tensorflow/core:lib_test_internal",
        "//tensorflow/core:protos_all_cc",
        "//tensorflow/core:test",
        "//tensorflow/core:test_main",
        "//third_party/eigen3",
    ],
)

tf_kernel_library(
    name = "spectrogram_op",
    prefix = "spectrogram_op",
    deps = [
        ":spectrogram",
        "//tensorflow/core:audio_ops_op_lib",
        "//tensorflow/core:core_cpu",
        "//tensorflow/core:framework",
        "//tensorflow/core:lib",
        "//tensorflow/core:lib_internal",
    ],
    alwayslink = 1,
)

tf_cuda_cc_test(
    name = "spectrogram_op_test",
    size = "small",
    srcs = ["spectrogram_op_test.cc"],
    deps = [
        ":ops_util",
        ":spectrogram_op",
        "//tensorflow/cc:cc_ops",
        "//tensorflow/cc:client_session",
        "//tensorflow/core:core_cpu",
        "//tensorflow/core:framework",
        "//tensorflow/core:framework_internal",
        "//tensorflow/core:lib",
        "//tensorflow/core:protos_all_cc",
        "//tensorflow/core:tensorflow",
        "//tensorflow/core:test",
        "//tensorflow/core:test_main",
        "//tensorflow/core:testlib",
    ],
)

cc_library(
    name = "mfcc_dct",
    srcs = ["mfcc_dct.cc"],
    hdrs = ["mfcc_dct.h"],
    copts = tf_copts(),
    deps = [
        "//tensorflow/core:framework",
        "//tensorflow/core:lib",
    ],
)

tf_cc_test(
    name = "mfcc_dct_test",
    size = "small",
    srcs = ["mfcc_dct_test.cc"],
    deps = [
        ":mfcc_dct",
        "//tensorflow/core:lib",
        "//tensorflow/core:lib_internal",
        "//tensorflow/core:lib_test_internal",
        "//tensorflow/core:protos_all_cc",
        "//tensorflow/core:test",
        "//tensorflow/core:test_main",
        "//third_party/eigen3",
    ],
)

cc_library(
    name = "mfcc_mel_filterbank",
    srcs = ["mfcc_mel_filterbank.cc"],
    hdrs = ["mfcc_mel_filterbank.h"],
    copts = tf_copts(),
    deps = [
        "//tensorflow/core:framework",
        "//tensorflow/core:lib",
    ],
)

tf_cc_test(
    name = "mfcc_mel_filterbank_test",
    size = "small",
    srcs = ["mfcc_mel_filterbank_test.cc"],
    deps = [
        ":mfcc_mel_filterbank",
        "//tensorflow/core:lib",
        "//tensorflow/core:lib_internal",
        "//tensorflow/core:lib_test_internal",
        "//tensorflow/core:protos_all_cc",
        "//tensorflow/core:test",
        "//tensorflow/core:test_main",
        "//third_party/eigen3",
    ],
)

cc_library(
    name = "mfcc",
    srcs = ["mfcc.cc"],
    hdrs = ["mfcc.h"],
    copts = tf_copts(),
    deps = [
        ":mfcc_dct",
        ":mfcc_mel_filterbank",
        "//tensorflow/core:framework",
        "//tensorflow/core:lib",
    ],
)

tf_cc_test(
    name = "mfcc_test",
    size = "small",
    srcs = ["mfcc_test.cc"],
    deps = [
        ":mfcc",
        "//tensorflow/core:lib",
        "//tensorflow/core:lib_internal",
        "//tensorflow/core:lib_test_internal",
        "//tensorflow/core:protos_all_cc",
        "//tensorflow/core:test",
        "//tensorflow/core:test_main",
        "//third_party/eigen3",
    ],
)

tf_kernel_library(
    name = "mfcc_op",
    prefix = "mfcc_op",
    deps = [
        ":mfcc",
        "//tensorflow/core:audio_ops_op_lib",
        "//tensorflow/core:core_cpu",
        "//tensorflow/core:framework",
        "//tensorflow/core:lib",
        "//tensorflow/core:lib_internal",
    ],
    alwayslink = 1,
)

tf_cuda_cc_test(
    name = "mfcc_op_test",
    size = "small",
    srcs = ["mfcc_op_test.cc"],
    deps = [
        ":mfcc_op",
        ":ops_util",
        "//tensorflow/cc:cc_ops",
        "//tensorflow/cc:client_session",
        "//tensorflow/core:core_cpu",
        "//tensorflow/core:framework",
        "//tensorflow/core:framework_internal",
        "//tensorflow/core:lib",
        "//tensorflow/core:protos_all_cc",
        "//tensorflow/core:tensorflow",
        "//tensorflow/core:test",
        "//tensorflow/core:test_main",
        "//tensorflow/core:testlib",
    ],
)

cc_library(
    name = "audio",
    deps = [
        ":decode_wav_op",
        ":encode_wav_op",
        ":mfcc_op",
        ":spectrogram_op",
    ],
)

# Android libraries -----------------------------------------------------------

# Changes to the Android srcs here should be replicated in
# tensorflow/contrib/makefile/tf_op_files.txt
# LINT.IfChange
filegroup(
    name = "mobile_srcs",
    srcs = [
        "avgpooling_op.h",
        "batch_util.h",
        "bounds_check.h",
        "cwise_ops.h",
        "cwise_ops_common.h",
        "cwise_ops_gradients.h",
        "eigen_activations.h",
        "eigen_attention.h",
        "eigen_backward_cuboid_convolutions.h",
        "eigen_backward_spatial_convolutions.h",
        "eigen_cuboid_convolution.h",
        "eigen_pooling.h",
        "eigen_softmax.h",
        "eigen_spatial_convolutions.h",
        "eigen_volume_patch.h",
        "fifo_queue.h",
        "maxpooling_op.h",
        "ops_util.cc",
        "ops_util.h",
        "padding_fifo_queue.h",
        "pooling_ops_common.cc",
        "pooling_ops_common.h",
        "queue_base.h",
        "queue_op.h",
        "typed_queue.h",
    ],
)

alias(
    name = "android_srcs",
    actual = ":mobile_srcs",
)

# Core kernels we want on Android. Only a subset of kernels to keep
# base library small.
filegroup(
    name = "android_core_ops",
    srcs = [
        "aggregate_ops.cc",
        "aggregate_ops.h",
        "aggregate_ops_cpu.h",
        "assign_op.h",
        "bias_op.cc",
        "bias_op.h",
        "bounds_check.h",
        "cast_op.cc",
        "cast_op.h",
        "cast_op_impl.h",
        "cast_op_impl_bfloat.cc",
        "cast_op_impl_bool.cc",
        "cast_op_impl_complex128.cc",
        "cast_op_impl_complex64.cc",
        "cast_op_impl_double.cc",
        "cast_op_impl_float.cc",
        "cast_op_impl_half.cc",
        "cast_op_impl_int16.cc",
        "cast_op_impl_int32.cc",
        "cast_op_impl_int64.cc",
        "cast_op_impl_int8.cc",
        "cast_op_impl_uint16.cc",
        "cast_op_impl_uint8.cc",
        "concat_lib.h",
        "concat_lib_cpu.cc",
        "concat_lib_cpu.h",
        "concat_op.cc",
        "constant_op.cc",
        "constant_op.h",
        "cwise_ops.h",
        "cwise_ops_common.cc",
        "cwise_ops_common.h",
        "cwise_ops_gradients.h",
        "dense_update_functor.cc",
        "dense_update_functor.h",
        "dense_update_ops.cc",
        "example_parsing_ops.cc",
        "fill_functor.cc",
        "fill_functor.h",
        "function_ops.cc",
        "gather_functor.h",
        "gather_nd_op.cc",
        "gather_nd_op.h",
        "gather_nd_op_cpu_impl.h",
        "gather_nd_op_cpu_impl_0.cc",
        "gather_nd_op_cpu_impl_1.cc",
        "gather_nd_op_cpu_impl_2.cc",
        "gather_nd_op_cpu_impl_3.cc",
        "gather_nd_op_cpu_impl_4.cc",
        "gather_nd_op_cpu_impl_5.cc",
        "gather_nd_op_cpu_impl_6.cc",
        "gather_nd_op_cpu_impl_7.cc",
        "gather_op.cc",
        "identity_n_op.cc",
        "identity_n_op.h",
        "identity_op.cc",
        "identity_op.h",
        "immutable_constant_op.cc",
        "immutable_constant_op.h",
        "matmul_op.cc",
        "matmul_op.h",
        "no_op.cc",
        "no_op.h",
        "non_max_suppression_op.cc",
        "non_max_suppression_op.h",
        "one_hot_op.cc",
        "one_hot_op.h",
        "ops_util.h",
        "pack_op.cc",
        "pooling_ops_common.h",
        "reshape_op.cc",
        "reshape_op.h",
        "reverse_sequence_op.cc",
        "reverse_sequence_op.h",
        "sendrecv_ops.cc",
        "sendrecv_ops.h",
        "sequence_ops.cc",
        "shape_ops.cc",
        "shape_ops.h",
        "slice_op.cc",
        "slice_op.h",
        "slice_op_cpu_impl.h",
        "slice_op_cpu_impl_1.cc",
        "slice_op_cpu_impl_2.cc",
        "slice_op_cpu_impl_3.cc",
        "slice_op_cpu_impl_4.cc",
        "slice_op_cpu_impl_5.cc",
        "slice_op_cpu_impl_6.cc",
        "slice_op_cpu_impl_7.cc",
        "softmax_op.cc",
        "softmax_op_functor.h",
        "split_lib.h",
        "split_lib_cpu.cc",
        "split_op.cc",
        "split_v_op.cc",
        "strided_slice_op.cc",
        "strided_slice_op.h",
        "strided_slice_op_impl.h",
        "strided_slice_op_inst_0.cc",
        "strided_slice_op_inst_1.cc",
        "strided_slice_op_inst_2.cc",
        "strided_slice_op_inst_3.cc",
        "strided_slice_op_inst_4.cc",
        "strided_slice_op_inst_5.cc",
        "strided_slice_op_inst_6.cc",
        "strided_slice_op_inst_7.cc",
        "unpack_op.cc",
        "variable_ops.cc",
        "variable_ops.h",
    ],
)

# Other kernels we may want on Android.
#
# The kernels can be consumed as a whole or in two groups for
# supporting separate compilation. Note that the split into groups
# is entirely for improving compilation time, and not for
# organizational reasons; you should not depend on any
# of those groups independently.
filegroup(
    name = "android_extended_ops",
    srcs = [
        ":android_extended_ops_group1",
        ":android_extended_ops_group2",
        ":android_quantized_ops",
    ],
    visibility = ["//visibility:public"],
)

filegroup(
    name = "android_extended_ops_headers",
    srcs = [
        "argmax_op.h",
        "avgpooling_op.h",
        "batch_matmul_op_impl.h",
        "batch_norm_op.h",
        "control_flow_ops.h",
        "conv_2d.h",
        "conv_ops.h",
        "data_format_ops.h",
        "depthtospace_op.h",
        "depthwise_conv_op.h",
        "fake_quant_ops_functor.h",
        "fused_batch_norm_op.h",
        "gemm_functors.h",
        "image_resizer_state.h",
        "initializable_lookup_table.h",
        "lookup_table_init_op.h",
        "lookup_table_op.h",
        "lookup_util.h",
        "maxpooling_op.h",
        "mfcc.h",
        "mfcc_dct.h",
        "mfcc_mel_filterbank.h",
        "mirror_pad_op.h",
        "mirror_pad_op_cpu_impl.h",
        "pad_op.h",
        "random_op.h",
        "reduction_ops.h",
        "reduction_ops_common.h",
        "relu_op.h",
        "relu_op_functor.h",
        "reshape_util.h",
        "resize_bilinear_op.h",
        "resize_nearest_neighbor_op.h",
        "reverse_op.h",
        "save_restore_tensor.h",
        "segment_reduction_ops.h",
        "softplus_op.h",
        "softsign_op.h",
        "spacetobatch_functor.h",
        "spacetodepth_op.h",
        "spectrogram.h",
        "tensor_array.h",
        "tile_functor.h",
        "tile_ops_cpu_impl.h",
        "tile_ops_impl.h",
        "topk_op.h",
        "training_op_helpers.h",
        "training_ops.h",
        "transpose_functor.h",
        "transpose_op.h",
        "warn_about_ints.h",
        "where_op.h",
        "xent_op.h",
    ],
)

filegroup(
    name = "android_extended_ops_group1",
    srcs = [
        "argmax_op.cc",
        "avgpooling_op.cc",
        "batch_matmul_op_real.cc",
        "batch_norm_op.cc",
        "bcast_ops.cc",
        "check_numerics_op.cc",
        "control_flow_ops.cc",
        "conv_2d.h",
        "conv_grad_filter_ops.cc",
        "conv_grad_input_ops.cc",
        "conv_grad_ops.cc",
        "conv_grad_ops.h",
        "conv_ops.cc",
        "conv_ops_fused.cc",
        "conv_ops_using_gemm.cc",
        "crop_and_resize_op.cc",
        "crop_and_resize_op.h",
        "cwise_op_abs.cc",
        "cwise_op_add_1.cc",
        "cwise_op_add_2.cc",
        "cwise_op_bitwise_and.cc",
        "cwise_op_bitwise_or.cc",
        "cwise_op_bitwise_xor.cc",
        "cwise_op_div.cc",
        "cwise_op_equal_to_1.cc",
        "cwise_op_equal_to_2.cc",
        "cwise_op_not_equal_to_1.cc",
        "cwise_op_not_equal_to_2.cc",
        "cwise_op_exp.cc",
        "cwise_op_floor.cc",
        "cwise_op_floor_div.cc",
        "cwise_op_floor_mod.cc",
        "cwise_op_greater.cc",
        "cwise_op_greater_equal.cc",
        "cwise_op_invert.cc",
        "cwise_op_isfinite.cc",
        "cwise_op_isnan.cc",
        "cwise_op_left_shift.cc",
        "cwise_op_less.cc",
        "cwise_op_less_equal.cc",
        "cwise_op_log.cc",
        "cwise_op_logical_and.cc",
        "cwise_op_logical_not.cc",
        "cwise_op_logical_or.cc",
        "cwise_op_maximum.cc",
        "cwise_op_minimum.cc",
        "cwise_op_mul_1.cc",
        "cwise_op_mul_2.cc",
        "cwise_op_neg.cc",
        "cwise_op_pow.cc",
        "cwise_op_reciprocal.cc",
        "cwise_op_right_shift.cc",
        "cwise_op_round.cc",
        "cwise_op_rsqrt.cc",
        "cwise_op_select.cc",
        "cwise_op_sigmoid.cc",
        "cwise_op_sign.cc",
        "cwise_op_sqrt.cc",
        "cwise_op_square.cc",
        "cwise_op_squared_difference.cc",
        "cwise_op_sub.cc",
        "cwise_op_tanh.cc",
        "data_format_ops.cc",
        "decode_wav_op.cc",
        "deep_conv2d.cc",
        "deep_conv2d.h",
        "depthwise_conv_op.cc",
        "dynamic_partition_op.cc",
        "encode_wav_op.cc",
        "fake_quant_ops.cc",
        "fifo_queue.cc",
        "fifo_queue_op.cc",
        "fused_batch_norm_op.cc",
        "population_count_op.cc",
        "population_count_op.h",
        "winograd_transform.h",
        ":android_extended_ops_headers",
    ] + select({
        ":xsmm": [
            "xsmm_conv2d.h",
            "xsmm_conv2d.cc",
        ],
        "//conditions:default": [],
    }),
)

filegroup(
    name = "android_extended_ops_group2",
    srcs = [
        "batch_util.cc",
        "batchtospace_op.cc",
        "ctc_decoder_ops.cc",
        "decode_bmp_op.cc",
        "depthtospace_op.cc",
        "dynamic_stitch_op.cc",
        "in_topk_op.cc",
        "initializable_lookup_table.cc",
        "logging_ops.cc",
        "lookup_table_init_op.cc",
        "lookup_table_op.cc",
        "lookup_util.cc",
        "lrn_op.cc",
        "maxpooling_op.cc",
        "mfcc.cc",
        "mfcc_dct.cc",
        "mfcc_mel_filterbank.cc",
        "mfcc_op.cc",
        "mirror_pad_op.cc",
        "mirror_pad_op_cpu_impl_1.cc",
        "mirror_pad_op_cpu_impl_2.cc",
        "mirror_pad_op_cpu_impl_3.cc",
        "mirror_pad_op_cpu_impl_4.cc",
        "mirror_pad_op_cpu_impl_5.cc",
        "pad_op.cc",
        "padding_fifo_queue.cc",
        "padding_fifo_queue_op.cc",
        "queue_base.cc",
        "queue_ops.cc",
        "random_op.cc",
        "reduction_ops_all.cc",
        "reduction_ops_any.cc",
        "reduction_ops_common.cc",
        "reduction_ops_max.cc",
        "reduction_ops_mean.cc",
        "reduction_ops_min.cc",
        "reduction_ops_prod.cc",
        "reduction_ops_sum.cc",
        "relu_op.cc",
        "reshape_util.cc",
        "resize_bilinear_op.cc",
        "resize_nearest_neighbor_op.cc",
        "restore_op.cc",
        "reverse_op.cc",
        "save_op.cc",
        "save_restore_tensor.cc",
        "save_restore_v2_ops.cc",
        "segment_reduction_ops.cc",
        "session_ops.cc",
        "softplus_op.cc",
        "softsign_op.cc",
        "spacetobatch_functor.cc",
        "spacetobatch_op.cc",
        "spacetodepth_op.cc",
        "sparse_fill_empty_rows_op.cc",
        "sparse_reshape_op.cc",
        "sparse_to_dense_op.cc",
        "spectrogram.cc",
        "spectrogram_op.cc",
        "stack_ops.cc",
        "string_join_op.cc",
        "summary_op.cc",
        "tensor_array.cc",
        "tensor_array_ops.cc",
        "tile_functor_cpu.cc",
        "tile_ops.cc",
        "tile_ops_cpu_impl_1.cc",
        "tile_ops_cpu_impl_2.cc",
        "tile_ops_cpu_impl_3.cc",
        "tile_ops_cpu_impl_4.cc",
        "tile_ops_cpu_impl_5.cc",
        "tile_ops_cpu_impl_6.cc",
        "tile_ops_cpu_impl_7.cc",
        "topk_op.cc",
        "training_op_helpers.cc",
        "training_ops.cc",
        "transpose_functor_cpu.cc",
        "transpose_op.cc",
        "unique_op.cc",
        "warn_about_ints.cc",
        "where_op.cc",
        "xent_op.cc",
        ":android_extended_ops_headers",
    ],
)

filegroup(
    name = "android_quantized_ops",
    srcs = [
        "dequantize_op.cc",
        "meta_support.cc",
        "meta_support.h",
        "quantization_utils.cc",
        "quantization_utils.h",
        "quantize_down_and_shrink_range.cc",
        "quantize_op.cc",
        "quantized_activation_ops.cc",
        "quantized_add_op.cc",
        "quantized_batch_norm_op.cc",
        "quantized_bias_add_op.cc",
        "quantized_concat_op.cc",
        "quantized_conv_ops.cc",
        "quantized_instance_norm.cc",
        "quantized_matmul_op.cc",
        "quantized_mul_op.cc",
        "quantized_pooling_ops.cc",
        "quantized_reshape_op.cc",
        "quantized_resize_bilinear_op.cc",
        "reference_gemm.h",
        "requantization_range_op.cc",
        "requantize.cc",
        "reshape_op.h",
    ],
    visibility = ["//visibility:public"],
)

# A file group which contains nearly all available operators which
# may work on Android. This is intended to be used with selective
# registration.
filegroup(
    name = "android_all_ops",
    srcs = glob(
        [
            "*.cc",
            "*.h",
        ],
        exclude = [
            "*test.cc",
            "*test_util*",
            "*testutil*",
            "*testlib*",
            "*main.cc",
            "*_gpu*",
            "*_3d*",
            "*.cu.*",
            # Ops already in android_srcs
            "ops_util.cc",
            "pooling_ops_common.cc",
            # Ops which we are currently excluding because they are likely
            # not used on Android. Those ops also do not compile if included,
            # unless we add the additional deps they need.
            "tf_record_reader_op.*",
            "lmdb_reader_op.*",
            "string_to_hash_bucket_op.*",
            "sdca_ops.*",
            "sdca_internal.*",
            "sparse_cross_op.*",
            "text_line_reader_op.*",
            "summary_image_op.*",
            "decode_image_op.*",
            "encode_png_op.*",
            "encode_jpeg_op.*",
            "extract_jpeg_shape_op.*",
            "decode_jpeg_op.*",
            "decode_and_crop_jpeg_op.*",
            "decode_gif_op.*",
            "identity_reader_op.*",
            "remote_fused_graph_execute_op.*",
            "remote_fused_graph_rewriter_transform.*",
            "fixed_length_record_reader_op.*",
            "whole_file_read_ops.*",
            "sample_distorted_bounding_box_op.*",
            "ctc_loss_op.*",
            "summary_interface.*",
            "summary_kernels.*",
            "spectrogram_convert_test_data.cc",
            # Excluded due to experimental status:
            "debug_ops.*",
            "scatter_nd_op*",
            "critical_section.*",
            "batch_kernels.*",
        ],
    ),
    visibility = ["//visibility:public"],
)
# LINT.ThenChange(//tensorflow/contrib/makefile/tf_op_files.txt)

cc_library(
    name = "android_tensorflow_kernels",
    srcs = select({
        "//tensorflow:android": [
            "//tensorflow/core/kernels:android_core_ops",
            "//tensorflow/core/kernels:android_extended_ops",
        ],
        "//conditions:default": [],
    }),
    copts = tf_copts(),
    linkopts = select({
        "//tensorflow:android": [
            "-ldl",
        ],
        "//conditions:default": [],
    }),
    tags = [
        "manual",
        "notap",
    ],
    visibility = ["//visibility:public"],
    deps = [
        "//tensorflow/core:android_tensorflow_lib_lite",
        "//tensorflow/core:protos_all_cc_impl",
        "//third_party/eigen3",
        "//third_party/fft2d:fft2d_headers",
        "@fft2d",
        "@gemmlowp",
        "@protobuf_archive//:protobuf",
    ],
    alwayslink = 1,
)

cc_library(
    name = "android_tensorflow_image_op",
    srcs = if_android(["decode_image_op.cc"]),
    copts = tf_copts(),
    linkopts = ["-ldl"],
    tags = [
        "manual",
        "notap",
    ],
    visibility = ["//visibility:public"],
    deps = [
        "//tensorflow/core:android_gif_internal",
        "//tensorflow/core:android_jpeg_internal",
        "//tensorflow/core:android_png_internal",
        "//tensorflow/core:android_tensorflow_lib_lite",
    ],
    alwayslink = 1,
)

#   Quantization-specific OpKernels

tf_kernel_library(
    name = "quantized_ops",
    srcs = [
        "dequantize_op.cc",
        "meta_support.cc",
        "quantization_utils.cc",
        "quantize_down_and_shrink_range.cc",
        "quantize_op.cc",
        "quantized_activation_ops.cc",
        "quantized_add_op.cc",
        "quantized_batch_norm_op.cc",
        "quantized_bias_add_op.cc",
        "quantized_concat_op.cc",
        "quantized_conv_ops.cc",
        "quantized_instance_norm.cc",
        "quantized_matmul_op.cc",
        "quantized_mul_op.cc",
        "quantized_pooling_ops.cc",
        "quantized_reshape_op.cc",
        "quantized_resize_bilinear_op.cc",
        "requantization_range_op.cc",
        "requantize.cc",
        "reshape_op.h",
    ],
    hdrs = [
        "meta_support.h",
        "quantization_utils.h",
        "reference_gemm.h",
    ],
    deps = [
        ":concat_lib_hdrs",
        ":conv_ops",
        ":cwise_op",
        ":eigen_helpers",
        ":image_resizer_state",
        ":ops_util",
        ":pooling_ops",
        "//tensorflow/core:array_ops_op_lib",
        "//tensorflow/core:core_cpu",
        "//tensorflow/core:framework",
        "//tensorflow/core:lib",
        "//tensorflow/core:math_ops_op_lib",
        "//tensorflow/core:nn_ops_op_lib",
        "//third_party/eigen3",
        "@gemmlowp",
    ],
)

tf_cc_test(
    name = "requantization_range_op_test",
    size = "small",
    srcs = ["requantization_range_op_test.cc"],
    deps = [
        ":ops_testutil",
        ":ops_util",
        ":quantized_ops",
        "//tensorflow/core:framework",
        "//tensorflow/core:protos_all_cc",
        "//tensorflow/core:test",
        "//tensorflow/core:test_main",
        "//tensorflow/core:testlib",
    ],
)

tf_cc_test(
    name = "quantize_down_and_shrink_range_op_test",
    size = "small",
    srcs = ["quantize_down_and_shrink_range_op_test.cc"],
    deps = [
        ":ops_testutil",
        ":ops_util",
        ":quantized_ops",
        "//tensorflow/core:framework",
        "//tensorflow/core:protos_all_cc",
        "//tensorflow/core:test",
        "//tensorflow/core:test_main",
        "//tensorflow/core:testlib",
    ],
)

tf_cc_test(
    name = "requantize_op_test",
    size = "small",
    srcs = ["requantize_op_test.cc"],
    deps = [
        ":ops_testutil",
        ":ops_util",
        ":quantized_ops",
        "//tensorflow/core:framework",
        "//tensorflow/core:protos_all_cc",
        "//tensorflow/core:test",
        "//tensorflow/core:test_main",
        "//tensorflow/core:testlib",
    ],
)

tf_cc_test(
    name = "quantization_utils_test",
    srcs = ["quantization_utils_test.cc"],
    deps = [
        ":quantized_ops",
        "//tensorflow/core:array_ops_op_lib",
        "//tensorflow/core:core_cpu",
        "//tensorflow/core:core_cpu_internal",
        "//tensorflow/core:framework",
        "//tensorflow/core:lib",
        "//tensorflow/core:math_ops_op_lib",
        "//tensorflow/core:nn_ops_op_lib",
        "//tensorflow/core:protos_all_cc",
        "//tensorflow/core:test",
        "//tensorflow/core:testlib",
        "//third_party/eigen3",
    ],
)

# Android-only test for quantization utilities.
tf_cc_binary(
    name = "quantization_utils_test_android_only",
    testonly = 1,
    srcs = ["quantization_utils_test.cc"],
    copts = tf_copts(),
    linkopts = select({
        "//tensorflow:android": [
            "-lm",
            "-llog",
            "-pie",
            "-std=c++11",
        ],
        "//conditions:default": [],
    }),
    linkstatic = 1,
    tags = [
        "manual",
        "notap",
    ],
    deps = [
    ] + select({
        "//tensorflow:android": [
            ":android_tensorflow_kernels",
            "//tensorflow/core:android_tensorflow_lib",
            "//tensorflow/core:android_tensorflow_test_lib",
        ],
        "//conditions:default": [
            ":quantized_ops",
            "//third_party/eigen3",
            "//tensorflow/core:core_cpu_internal",
            "//tensorflow/core:lib",
            "//tensorflow/core:test",
            "//tensorflow/cc:cc_ops",
            "//tensorflow/cc:client_session",
            "//tensorflow/core:framework",
            "//tensorflow/core:tensor_testutil",
        ],
    }),
)

tf_cc_test(
    name = "quantized_activation_ops_test",
    srcs = ["quantized_activation_ops_test.cc"],
    deps = [
        ":ops_testutil",
        ":ops_util",
        ":quantized_ops",
        "//tensorflow/core:array_ops_op_lib",
        "//tensorflow/core:framework",
        "//tensorflow/core:math_ops_op_lib",
        "//tensorflow/core:nn_ops_op_lib",
        "//tensorflow/core:protos_all_cc",
        "//tensorflow/core:test",
        "//tensorflow/core:test_main",
        "//tensorflow/core:testlib",
    ],
)

# Android-only test for quantized addition.
cc_binary(
    name = "quantized_add_op_test_android_only",
    testonly = 1,
    srcs = ["quantized_add_op_test.cc"],
    copts = tf_copts(),
    linkopts = select({
        "//tensorflow:android": [
            "-lm",
            "-llog",
            "-pie",
            "-std=c++11",
        ],
        "//conditions:default": [],
    }),
    linkstatic = 1,
    tags = [
        "manual",
        "notap",
    ],
    deps = [
        "//tensorflow/cc:cc_ops",
        "//tensorflow/cc:client_session",
    ] + select({
        "//tensorflow:android": [
            ":android_tensorflow_kernels",
            "//tensorflow/core:android_tensorflow_lib",
            "//tensorflow/core:android_tensorflow_test_lib",
        ],
        "//conditions:default": [
            ":ops_util",
            ":quantized_ops",
            "//tensorflow/core:framework",
            "//tensorflow/core:protos_all_cc",
            "//tensorflow/core:tensor_testutil",
            "//tensorflow/core:tensorflow",
            "//tensorflow/core:test",
        ],
    }),
)

tf_cc_test(
    name = "quantized_add_op_test",
    size = "small",
    srcs = ["quantized_add_op_test.cc"],
    deps = [
        ":math",
        ":ops_testutil",
        ":ops_util",
        ":quantized_ops",
        "//tensorflow/cc:cc_ops",
        "//tensorflow/cc:client_session",
        "//tensorflow/core:array_ops_op_lib",
        "//tensorflow/core:core_cpu",
        "//tensorflow/core:direct_session",
        "//tensorflow/core:framework",
        "//tensorflow/core:math_ops_op_lib",
        "//tensorflow/core:nn_ops_op_lib",
        "//tensorflow/core:protos_all_cc",
        "//tensorflow/core:test",
        "//tensorflow/core:testlib",
    ],
)

tf_cc_test(
    name = "quantized_resize_bilinear_op_test",
    size = "small",
    srcs = ["quantized_resize_bilinear_op_test.cc"],
    deps = [
        ":ops_testutil",
        ":ops_util",
        ":quantized_ops",
        "//tensorflow/cc:cc_ops",
        "//tensorflow/cc:client_session",
        "//tensorflow/core:core_cpu",
        "//tensorflow/core:direct_session",
        "//tensorflow/core:framework",
        "//tensorflow/core:image_ops_op_lib",
        "//tensorflow/core:protos_all_cc",
        "//tensorflow/core:test",
        "//tensorflow/core:testlib",
    ],
)

# Android-only test for quantized resize bilinear.
cc_binary(
    name = "quantized_resize_bilinear_op_test_android_only",
    testonly = 1,
    srcs = ["quantized_resize_bilinear_op_test.cc"],
    copts = tf_copts(),
    linkopts = select({
        "//tensorflow:android": [
            "-lm",
            "-llog",
            "-pie",
            "-std=c++11",
        ],
        "//conditions:default": [],
    }),
    linkstatic = 1,
    tags = [
        "manual",
        "notap",
    ],
    deps = [
        "//tensorflow/cc:cc_ops",
        "//tensorflow/cc:client_session",
    ] + select({
        "//tensorflow:android": [
            ":android_tensorflow_kernels",
            "//tensorflow/core:android_tensorflow_lib",
            "//tensorflow/core:android_tensorflow_test_lib",
        ],
        "//conditions:default": [
            ":ops_testutil",
            ":ops_util",
            ":quantized_ops",
            "//tensorflow/core:core_cpu",
            "//tensorflow/core:direct_session",
            "//tensorflow/core:framework",
            "//tensorflow/core:image_ops_op_lib",
            "//tensorflow/core:protos_all_cc",
            "//tensorflow/core:test",
            "//tensorflow/core:testlib",
        ],
    }),
)

tf_cc_test(
    name = "quantized_bias_add_op_test",
    size = "small",
    srcs = ["quantized_bias_add_op_test.cc"],
    deps = [
        ":ops_testutil",
        ":ops_util",
        ":quantized_ops",
        "//tensorflow/core:array_ops_op_lib",
        "//tensorflow/core:framework",
        "//tensorflow/core:math_ops_op_lib",
        "//tensorflow/core:nn_ops_op_lib",
        "//tensorflow/core:protos_all_cc",
        "//tensorflow/core:test",
        "//tensorflow/core:test_main",
        "//tensorflow/core:testlib",
    ],
)

tf_cc_test(
    name = "quantized_conv_ops_test",
    size = "small",
    srcs = ["quantized_conv_ops_test.cc"],
    tags = ["nomsan"],  # http://b/32242946
    deps = [
        ":ops_testutil",
        ":ops_util",
        ":quantized_ops",
        "//tensorflow/core:array_ops_op_lib",
        "//tensorflow/core:framework",
        "//tensorflow/core:math_ops_op_lib",
        "//tensorflow/core:nn_ops_op_lib",
        "//tensorflow/core:protos_all_cc",
        "//tensorflow/core:test",
        "//tensorflow/core:test_main",
        "//tensorflow/core:testlib",
    ],
)

tf_cc_test(
    name = "quantize_op_test",
    size = "small",
    srcs = ["quantize_op_test.cc"],
    deps = [
        ":ops_testutil",
        ":ops_util",
        ":quantized_ops",
        "//tensorflow/core:array_ops_op_lib",
        "//tensorflow/core:framework",
        "//tensorflow/core:math_ops_op_lib",
        "//tensorflow/core:nn_ops_op_lib",
        "//tensorflow/core:protos_all_cc",
        "//tensorflow/core:test",
        "//tensorflow/core:test_main",
        "//tensorflow/core:testlib",
    ],
)

tf_cc_test(
    name = "quantized_matmul_op_test",
    size = "small",
    srcs = ["quantized_matmul_op_test.cc"],
    tags = ["nomsan"],  # http://b/32242946
    deps = [
        ":ops_testutil",
        ":ops_util",
        ":quantized_ops",
        "//tensorflow/core:array_ops_op_lib",
        "//tensorflow/core:framework",
        "//tensorflow/core:math_ops_op_lib",
        "//tensorflow/core:nn_ops_op_lib",
        "//tensorflow/core:protos_all_cc",
        "//tensorflow/core:test",
        "//tensorflow/core:test_main",
        "//tensorflow/core:testlib",
    ],
)

# Android-only test for quantized multiply.
cc_binary(
    name = "quantized_mul_op_test_android_only",
    testonly = 1,
    srcs = ["quantized_mul_op_test.cc"],
    linkopts = select({
        "//tensorflow:android": [
            "-pie",
        ],
        "//conditions:default": [],
    }),
    linkstatic = 1,
    tags = [
        "manual",
        "notap",
    ],
    deps = [
        "//tensorflow/cc:cc_ops",
        "//tensorflow/cc:client_session",
    ] + select({
        "//tensorflow:android": [
            ":android_tensorflow_kernels",
            "//tensorflow/core:android_tensorflow_lib",
            "//tensorflow/core:android_tensorflow_test_lib",
        ],
        "//conditions:default": [
            ":ops_util",
            ":quantized_ops",
            "//tensorflow/core:framework",
            "//tensorflow/core:tensor_testutil",
            "//tensorflow/core:protos_all_cc",
            "//tensorflow/core:test",
        ],
    }),
)

tf_cc_test(
    name = "quantized_mul_op_test",
    size = "small",
    srcs = ["quantized_mul_op_test.cc"],
    deps = [
        ":math",
        ":ops_testutil",
        ":ops_util",
        ":quantized_ops",
        "//tensorflow/cc:cc_ops",
        "//tensorflow/cc:client_session",
        "//tensorflow/core:array_ops_op_lib",
        "//tensorflow/core:core_cpu",
        "//tensorflow/core:direct_session",
        "//tensorflow/core:framework",
        "//tensorflow/core:math_ops_op_lib",
        "//tensorflow/core:nn_ops_op_lib",
        "//tensorflow/core:protos_all_cc",
        "//tensorflow/core:test",
        "//tensorflow/core:testlib",
    ],
)

tf_cc_test(
    name = "quantized_pooling_ops_test",
    size = "small",
    srcs = ["quantized_pooling_ops_test.cc"],
    deps = [
        ":ops_testutil",
        ":ops_util",
        ":quantized_ops",
        "//tensorflow/core:array_ops_op_lib",
        "//tensorflow/core:framework",
        "//tensorflow/core:math_ops_op_lib",
        "//tensorflow/core:nn_ops_op_lib",
        "//tensorflow/core:protos_all_cc",
        "//tensorflow/core:test",
        "//tensorflow/core:test_main",
        "//tensorflow/core:testlib",
    ],
)

tf_cc_test(
    name = "quantized_reshape_op_test",
    size = "small",
    srcs = ["quantized_reshape_op_test.cc"],
    deps = [
        ":ops_testutil",
        ":ops_util",
        ":quantized_ops",
        "//tensorflow/core:framework",
        "//tensorflow/core:lib",
        "//tensorflow/core:protos_all_cc",
        "//tensorflow/core:test",
        "//tensorflow/core:test_main",
        "//tensorflow/core:testlib",
    ],
)

tf_cc_test(
    name = "quantized_concat_op_test",
    size = "small",
    srcs = ["quantized_concat_op_test.cc"],
    deps = [
        ":ops_testutil",
        ":ops_util",
        ":quantized_ops",
        "//tensorflow/core:array_ops_op_lib",
        "//tensorflow/core:core_cpu",
        "//tensorflow/core:framework",
        "//tensorflow/core:lib",
        "//tensorflow/core:math_ops_op_lib",
        "//tensorflow/core:nn_ops_op_lib",
        "//tensorflow/core:protos_all_cc",
        "//tensorflow/core:test",
        "//tensorflow/core:test_main",
        "//tensorflow/core:testlib",
    ],
)

tf_cc_test(
    name = "quantized_batch_norm_op_test",
    size = "small",
    srcs = ["quantized_batch_norm_op_test.cc"],
    deps = [
        ":batch_norm_op",
        ":ops_testutil",
        ":quantized_ops",
        "//tensorflow/core:array_ops_op_lib",
        "//tensorflow/core:core_cpu_internal",
        "//tensorflow/core:framework",
        "//tensorflow/core:lib",
        "//tensorflow/core:math_ops_op_lib",
        "//tensorflow/core:nn_ops_op_lib",
        "//tensorflow/core:protos_all_cc",
        "//tensorflow/core:test",
        "//tensorflow/core:test_main",
        "//tensorflow/core:testlib",
        "//third_party/eigen3",
    ],
)

# Android-only test for quantized instance norm.
cc_binary(
    name = "quantized_instance_norm_test_android_only",
    testonly = 1,
    srcs = ["quantized_instance_norm_test.cc"],
    linkopts = select({
        "//tensorflow:android": [
            "-pie",
        ],
        "//conditions:default": [],
    }),
    linkstatic = 1,
    tags = [
        "manual",
        "notap",
    ],
    deps = [
        "//tensorflow/cc:cc_ops",
        "//tensorflow/cc:client_session",
    ] + select({
        "//tensorflow:android": [
            ":android_tensorflow_kernels",
            "//tensorflow/core:android_tensorflow_lib",
            "//tensorflow/core:android_tensorflow_test_lib",
        ],
        "//conditions:default": [
            "//tensorflow/core:framework",
            "//tensorflow/core:tensor_testutil",
        ],
    }),
)

tf_cc_test(
    name = "quantized_instance_norm_test",
    size = "small",
    srcs = ["quantized_instance_norm_test.cc"],
    deps = [
        ":ops_testutil",
        ":ops_util",
        ":quantized_ops",
        "//tensorflow/cc:cc_ops",
        "//tensorflow/cc:client_session",
        "//tensorflow/core:core_cpu",
        "//tensorflow/core:direct_session",
        "//tensorflow/core:framework",
        "//tensorflow/core:lib",
        "//tensorflow/core:protos_all_cc",
        "//tensorflow/core:test",
        "//tensorflow/core:testlib",
    ],
)

tf_kernel_library(
    name = "remote_fused_graph_ops",
    prefix = "remote_fused_graph_execute_op",
    deps = [
        ":remote_fused_graph_execute_utils",
        "//tensorflow/core:framework",
        "//tensorflow/core:lib",
        "//tensorflow/core:lib_internal",
        "//tensorflow/core:protos_all_cc",
        "//tensorflow/core:remote_fused_graph_ops_op_lib",
    ],
)

cc_library(
    name = "remote_fused_graph_execute_utils",
    srcs = [
        "i_remote_fused_graph_ops_definitions.cc",
        "remote_fused_graph_execute_utils.cc",
    ],
    hdrs = [
        "i_remote_fused_graph_executor.h",
        "i_remote_fused_graph_ops_definitions.h",
        "remote_fused_graph_execute_utils.h",
    ],
    deps = [
        "//tensorflow/core:core_cpu",
        "//tensorflow/core:framework",
        "//tensorflow/core:lib",
        "//tensorflow/core:lib_internal",
        "//tensorflow/core:protos_all_cc",
    ],
)

cc_library(
    name = "remote_fused_graph_execute_op_test_utils",
    testonly = 1,
    srcs = ["remote_fused_graph_execute_op_test_utils.cc"],
    hdrs = ["remote_fused_graph_execute_op_test_utils.h"],
    deps = [
        ":remote_fused_graph_execute_utils",
        "//tensorflow/cc:cc_ops",
        "//tensorflow/cc:ops",
        "//tensorflow/cc:scope",
        "//tensorflow/core:framework",
        "//tensorflow/core:lib",
        "//tensorflow/core:testlib",
        "//tensorflow/core/kernels:cwise_op",
    ],
)

tf_cc_test(
    name = "remote_fused_graph_execute_utils_test",
    size = "small",
    srcs = [
        "remote_fused_graph_execute_utils_test.cc",
    ],
    deps = [
        ":remote_fused_graph_execute_op_test_utils",
        ":remote_fused_graph_execute_utils",
        "//tensorflow/cc:cc_ops",
        "//tensorflow/cc:scope",
        "//tensorflow/core:core_cpu",
        "//tensorflow/core:direct_session",
        "//tensorflow/core:framework",
        "//tensorflow/core:lib",
        "//tensorflow/core:lib_internal",
        "//tensorflow/core:ops",
        "//tensorflow/core:protos_all_cc",
        "//tensorflow/core:remote_fused_graph_ops_op_lib",
        "//tensorflow/core:test",
        "//tensorflow/core:test_main",
        "//tensorflow/core:testlib",
        "//tensorflow/core/kernels:cwise_op",
    ],
)

tf_cc_test(
    name = "remote_fused_graph_ops_test",
    size = "small",
    srcs = [
        "remote_fused_graph_execute_op_test.cc",
    ],
    deps = [
        ":ops_testutil",
        ":ops_util",
        ":remote_fused_graph_execute_op_test_utils",
        ":remote_fused_graph_execute_utils",
        ":remote_fused_graph_ops",
        "//tensorflow/cc:cc_ops",
        "//tensorflow/cc:ops",
        "//tensorflow/cc:scope",
        "//tensorflow/core:core_cpu",
        "//tensorflow/core:direct_session",
        "//tensorflow/core:framework",
        "//tensorflow/core:lib",
        "//tensorflow/core:protos_all_cc",
        "//tensorflow/core:remote_fused_graph_ops_op_lib",
        "//tensorflow/core:test",
        "//tensorflow/core:test_main",
        "//tensorflow/core:testlib",
    ],
)

cc_library(
    name = "remote_fused_graph_rewriter_transform",
    srcs = [
        "remote_fused_graph_rewriter_transform.cc",
    ],
    deps = [
        ":remote_fused_graph_execute_utils",
        "//tensorflow/cc:cc_ops",
        "//tensorflow/cc:remote_fused_graph_ops",
        "//tensorflow/tools/graph_transforms:transform_utils",
    ],
    alwayslink = 1,
)

tf_cc_test(
    name = "remote_fused_graph_rewriter_transform_test",
    size = "small",
    srcs = ["remote_fused_graph_rewriter_transform_test.cc"],
    deps = [
        ":remote_fused_graph_execute_op_test_utils",
        ":remote_fused_graph_execute_utils",
        ":remote_fused_graph_rewriter_transform",
        "//tensorflow/cc:cc_ops",
        "//tensorflow/core:core_cpu",
        "//tensorflow/core:core_cpu_internal",
        "//tensorflow/core:framework",
        "//tensorflow/core:tensorflow",
        "//tensorflow/core:test",
        "//tensorflow/core:test_main",
        "//tensorflow/core:testlib",
        "//tensorflow/tools/graph_transforms:transform_utils",
    ],
)

tf_mkl_kernel_library(
    name = "mkl_conv_op",
    prefix = "mkl_conv",
    deps = [
        ":bounds_check",
        ":conv_ops",
        ":ops_util",
        "//tensorflow/core:core_cpu",
        "//tensorflow/core:framework",
        "//tensorflow/core:lib",
        "//tensorflow/core:lib_internal",
        "//tensorflow/core:nn_ops_op_lib",
    ] + if_mkl([
        "//third_party/mkl:intel_binary_blob",
        "@mkl_dnn//:mkl_dnn",
    ]),
)

tf_mkl_kernel_library(
    name = "mkl_tfconv_op",
    prefix = "mkl_tfconv",
    deps = [
        ":bounds_check",
        ":ops_util",
        "//tensorflow/core:core_cpu",
        "//tensorflow/core:framework",
        "//tensorflow/core:lib",
        "//tensorflow/core:lib_internal",
        "//tensorflow/core:nn_ops_op_lib",
    ] + if_mkl([
        "//third_party/mkl:intel_binary_blob",
        "@mkl_dnn//:mkl_dnn",
    ]),
)

tf_mkl_kernel_library(
    name = "mkl_input_conversion_op",
    hdrs = ["mkl_tfconv_op.h"],
    prefix = "mkl_input_conversion",
    deps = [
        ":bounds_check",
        ":ops_util",
        "//tensorflow/core:core_cpu",
        "//tensorflow/core:framework",
        "//tensorflow/core:lib",
        "//tensorflow/core:lib_internal",
        "//tensorflow/core:nn_ops_op_lib",
        "//third_party/mkl:intel_binary_blob",
    ],
)

tf_mkl_kernel_library(
    name = "mkl_pooling_ops",
    srcs = [
        "mkl_avgpooling_op.cc",
        "mkl_maxpooling_op.cc",
        "mkl_pooling_ops_common.cc",
    ],
    hdrs = ["mkl_pooling_ops_common.h"],
    deps = [
        ":ops_util",
        "//tensorflow/core:core_cpu",
        "//tensorflow/core:framework",
        "//tensorflow/core:lib",
        "//tensorflow/core:lib_internal",
        "//tensorflow/core:nn_ops_op_lib",
        "//third_party/mkl:intel_binary_blob",
    ],
)

tf_mkl_kernel_library(
    name = "mkl_relu_op",
    prefix = "mkl_relu",
    deps = [
        ":bounds_check",
        ":ops_util",
        "//tensorflow/core:core_cpu",
        "//tensorflow/core:framework",
        "//tensorflow/core:lib",
        "//tensorflow/core:lib_internal",
        "//tensorflow/core:nn_ops_op_lib",
    ] + if_mkl([
        "//third_party/mkl:intel_binary_blob",
        "@mkl_dnn//:mkl_dnn",
    ]),
)

tf_mkl_kernel_library(
    name = "mkl_softmax_op",
    prefix = "mkl_softmax",
    deps = [
        ":bounds_check",
        ":ops_util",
        "//tensorflow/core:core_cpu",
        "//tensorflow/core:framework",
        "//tensorflow/core:lib",
        "//tensorflow/core:lib_internal",
        "//tensorflow/core:nn_ops_op_lib",
<<<<<<< HEAD
        "//third_party/mkl:intel_binary_blob",
        "@mkl_dnn//:mkl_dnn",
    ],
=======
    ] + if_mkl([
        "//third_party/mkl:intel_binary_blob",
        "@mkl_dnn//:mkl_dnn",
    ]),
>>>>>>> ad07a86d
)

tf_mkl_kernel_library(
    name = "mkl_fused_batch_norm_op",
    srcs = ["mkl_fused_batch_norm_op.cc"],
    deps = NN_DEPS + if_mkl([
        "//third_party/mkl:intel_binary_blob",
        "@mkl_dnn//:mkl_dnn",
    ]),
)

tf_mkl_kernel_library(
    name = "mkl_aggregate_ops",
    prefix = "mkl_aggregate_ops",
    deps = MATH_DEPS + [
        "//third_party/mkl:intel_binary_blob",
    ],
)

tf_mkl_kernel_library(
    name = "mkl_concat_op",
    prefix = "mkl_concat_op",
    deps = ARRAY_DEPS + if_mkl([
        "//third_party/mkl:intel_binary_blob",
        "@mkl_dnn//:mkl_dnn",
    ]),
)

tf_mkl_kernel_library(
    name = "mkl_reshape_op",
    prefix = "mkl_reshape_op",
    deps = ARRAY_DEPS + [
        "//third_party/mkl:intel_binary_blob",
    ],
)

tf_mkl_kernel_library(
    name = "mkl_identity_op",
    prefix = "mkl_identity_op",
    deps = ARRAY_DEPS + if_mkl([
        "//third_party/mkl:intel_binary_blob",
        "@mkl_dnn//:mkl_dnn",
    ]),
)

tf_mkl_kernel_library(
    name = "mkl_lrn_op",
    prefix = "mkl_lrn_op",
    deps = NN_DEPS + if_mkl([
        "//third_party/mkl:intel_binary_blob",
        "@mkl_dnn//:mkl_dnn",
    ]),
)

tf_mkl_kernel_library(
    name = "mkl_cwise_ops_common",
    hdrs = [
        "cwise_ops.h",
        "cwise_ops_common.h",
        "cwise_ops_gradients.h",
    ],
    prefix = "mkl_cwise_ops_common",
    deps = NN_DEPS + [
        "cwise_op",
        "//third_party/mkl:intel_binary_blob",
    ],
)

cc_library(
    name = "batch_util",
    srcs = ["batch_util.cc"],
    hdrs = ["batch_util.h"],
    deps = [
        "//tensorflow/core:framework",
        "//tensorflow/core:lib",
    ],
)

cc_library(
    name = "captured_function",
    hdrs = ["captured_function.h"],
    deps = [
        "//tensorflow/core/kernels/data:captured_function",
    ],
)

cc_library(
    name = "dataset",
    hdrs = ["dataset.h"],
    deps = [
        "//tensorflow/core/kernels/data:dataset",
    ],
)

tf_kernel_library(
    name = "dataset_ops",
    deps = [
        "//tensorflow/core/kernels/data:dataset_ops",
    ],
)

cc_library(
    name = "summary_interface",
    hdrs = ["summary_interface.h"],
    deps = [
        "//tensorflow/core:framework",
        "//tensorflow/core:lib",
        "//tensorflow/core:protos_all_cc",
    ],
)

tf_kernel_library(
    name = "summary_kernels",
    srcs = ["summary_kernels.cc"],
    deps = [
        "//tensorflow/contrib/tensorboard/db:schema",
        "//tensorflow/contrib/tensorboard/db:summary_db_writer",
        "//tensorflow/contrib/tensorboard/db:summary_file_writer",
        "//tensorflow/core:framework",
        "//tensorflow/core:lib",
        "//tensorflow/core:protos_all_cc",
        "//tensorflow/core:summary_ops_op_lib",
        "//tensorflow/core/lib/db:sqlite",
    ],
)

# -----------------------------------------------------------------------------
# Google-internal targets.  These must be at the end for syncrepo.

filegroup(
    name = "all_files",
    srcs = glob(
        ["**/*"],
        exclude = [
            "**/METADATA",
            "**/OWNERS",
        ],
    ),
    visibility = ["//tensorflow:__subpackages__"],
)

# Library to link with when compiling the cwise_op kernels directly,
# e.g. for selective registration.
# should not be linked by projects that also link the cwise_op library.
cc_library(
    name = "cwise_lib",
    srcs = [
        "cwise_ops_common.cc",
        "meta_support.cc",
        "quantization_utils.cc",
    ],
    hdrs = [
        "cwise_ops.h",
        "cwise_ops_common.h",
        "cwise_ops_gpu_common.cu.h",
        "cwise_ops_gpu_gradients.cu.h",
        "cwise_ops_gradients.h",
        "meta_support.h",
        "quantization_utils.h",
    ],
    deps = [
        ":bounds_check",
        "//tensorflow/core:framework",
        "//tensorflow/core:lib",
        "//third_party/eigen3",
        "@gemmlowp",
    ],
)<|MERGE_RESOLUTION|>--- conflicted
+++ resolved
@@ -5857,16 +5857,10 @@
         "//tensorflow/core:lib",
         "//tensorflow/core:lib_internal",
         "//tensorflow/core:nn_ops_op_lib",
-<<<<<<< HEAD
-        "//third_party/mkl:intel_binary_blob",
-        "@mkl_dnn//:mkl_dnn",
-    ],
-=======
     ] + if_mkl([
         "//third_party/mkl:intel_binary_blob",
         "@mkl_dnn//:mkl_dnn",
     ]),
->>>>>>> ad07a86d
 )
 
 tf_mkl_kernel_library(
